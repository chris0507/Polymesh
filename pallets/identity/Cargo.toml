[package]
name = "polymesh-runtime-identity"
version = "0.1.0"
authors = ["Polymath"]
edition = "2018"

[dependencies]
polymesh-runtime-common = { package = "polymesh-runtime-common", path = "../common", default-features = false }
polymesh-primitives = { package = "polymesh-primitives", path = "../../primitives", default-features = false }
polymesh-runtime-group = { package = "polymesh-runtime-group", path = "../group", default-features = false }
polymesh-runtime-identity-rpc-runtime-api = { package = "polymesh-runtime-identity-rpc-runtime-api", version = "0.1.0", path = "./rpc/runtime-api", default-features = false }

serde = { version = "1.0.104", default-features = false }
serde_derive = { version = "1.0.104", optional = true, default-features = false  }
codec = { package = "parity-scale-codec", version = "1.1.0", default-features = false, features = ["derive"] }

sp-core = { git = "https://github.com/paritytech/substrate", default-features = false, rev = "93569d0d1af7aa5eb67b9de8b58d7fffde63b421" }
sp-std = { package = "sp-std", git = "https://github.com/paritytech/substrate", default-features = false, rev = "93569d0d1af7aa5eb67b9de8b58d7fffde63b421" }
sp-io = { git = "https://github.com/paritytech/substrate", default-features = false, rev = "93569d0d1af7aa5eb67b9de8b58d7fffde63b421" }
sp-serializer = { git = "https://github.com/paritytech/substrate", default-features = false, rev = "93569d0d1af7aa5eb67b9de8b58d7fffde63b421" }
sp-runtime = { git = "https://github.com/paritytech/substrate", default-features = false, rev = "93569d0d1af7aa5eb67b9de8b58d7fffde63b421" }
sp-version = { package = "sp-version", git = "https://github.com/paritytech/substrate", default-features = false, rev = "93569d0d1af7aa5eb67b9de8b58d7fffde63b421" }
sp-api = { package = "sp-api", git = "https://github.com/paritytech/substrate", default-features = false, rev = "93569d0d1af7aa5eb67b9de8b58d7fffde63b421" }

frame-system = { package = "frame-system", git = "https://github.com/paritytech/substrate", default-features = false, rev = "93569d0d1af7aa5eb67b9de8b58d7fffde63b421" }
frame-support = { git = "https://github.com/paritytech/substrate", default-features = false, rev = "93569d0d1af7aa5eb67b9de8b58d7fffde63b421" }

pallet-timestamp = { package = "pallet-timestamp", git = "https://github.com/paritytech/substrate", default-features = false, rev = "93569d0d1af7aa5eb67b9de8b58d7fffde63b421" }

[dev-dependencies]
test-client = { package = "substrate-test-runtime-client", git = "https://github.com/paritytech/substrate", rev = "93569d0d1af7aa5eb67b9de8b58d7fffde63b421", default-features = false  }

[features]
equalize = []
default = ["std", "equalize"]
no_std = []
only-staking = []
std = [
	"serde_derive",
	"serde/std",
	"codec/std",
	"sp-std/std",
	"sp-io/std",
	"sp-core/std",
	"sp-runtime/std",
	"sp-version/std",
	"sp-api/std",
	"frame-system/std",
	"frame-support/std",
	"pallet-timestamp/std",
<<<<<<< HEAD
	"polymesh-runtime-common/std",
	"polymesh-primitives/std",
	"polymesh-runtime-group/std",
	"polymesh-runtime-identity-rpc-runtime-api/std",
=======
        "polymesh-runtime-common/std",
        "polymesh-primitives/std",
        "polymesh-runtime-group/std",
>>>>>>> 0c828ff9
]<|MERGE_RESOLUTION|>--- conflicted
+++ resolved
@@ -48,14 +48,8 @@
 	"frame-system/std",
 	"frame-support/std",
 	"pallet-timestamp/std",
-<<<<<<< HEAD
 	"polymesh-runtime-common/std",
 	"polymesh-primitives/std",
 	"polymesh-runtime-group/std",
 	"polymesh-runtime-identity-rpc-runtime-api/std",
-=======
-        "polymesh-runtime-common/std",
-        "polymesh-primitives/std",
-        "polymesh-runtime-group/std",
->>>>>>> 0c828ff9
 ]