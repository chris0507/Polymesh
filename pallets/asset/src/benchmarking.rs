--- conflicted
+++ resolved
@@ -154,16 +154,10 @@
         let ticker = Ticker::try_from(vec![b'A'; MAX_TICKER_LENGTH as usize].as_slice()).unwrap();
         let name = AssetName::from(vec![b'N'; n as usize].as_slice());
         let total_supply: T::Balance = 1_000_000.into();
-<<<<<<< HEAD
         let divisible = true;
         let asset_type = AssetType::Derivative;
-        let identifiers: Vec<(IdentifierType, AssetIdentifier)> =
-            iter::repeat(Default::default()).take(i as usize).collect();
-=======
-        let asset_type = AssetType::default();
         let identifiers: Vec<AssetIdentifier> =
             iter::repeat(AssetIdentifier::cusip(*b"023135106").unwrap()).take(i as usize).collect();
->>>>>>> 9f2756d4
         let fundr = FundingRoundName::from(vec![b'F'; f as usize].as_slice());
         let origin = make_account::<T>("caller", u).1;
     }: _(origin, name, ticker, total_supply, divisible, asset_type, identifiers, Some(fundr))
