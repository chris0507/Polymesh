--- conflicted
+++ resolved
@@ -59,11 +59,7 @@
             "Relayer"
         ]
     },
-<<<<<<< HEAD
     "Signatory":{
-=======
-    "Signer":{
->>>>>>> 88e0ae31
         "_enum": {
             "Identity": "IdentityId",
             "AccountKey": "AccountKey"
