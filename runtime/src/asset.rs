use crate::{
    balances,
    constants::*,
    general_tm, identity, percentage_tm,
    registry::{self, RegistryEntry, TokenType},
    utils,
};
use codec::Encode;
use core::result::Result as StdResult;
use primitives::{IdentityId, Key};
use rstd::{convert::TryFrom, prelude::*};
use session;
use sr_primitives::traits::{CheckedAdd, CheckedSub};
use srml_support::{
    decl_event, decl_module, decl_storage,
    dispatch::Result,
    ensure,
    traits::{Currency, ExistenceRequirement, WithdrawReason},
};
use system::{self, ensure_signed};

/// The module's configuration trait.
pub trait Trait:
    system::Trait
    + general_tm::Trait
    + percentage_tm::Trait
    + utils::Trait
    + balances::Trait
    + identity::Trait
    + session::Trait
    + registry::Trait
{
    /// The overarching event type.
    type Event: From<Event<Self>> + Into<<Self as system::Trait>::Event>;
    //type TokenBalance: Parameter + Member + SimpleArithmetic + Codec + Default + Copy + As<usize> + As<u64>;
    type Currency: Currency<Self::AccountId>;
}

// struct to store the token details
#[derive(codec::Encode, codec::Decode, Default, Clone, PartialEq, Debug)]
pub struct SecurityToken<U> {
    pub name: Vec<u8>,
    pub total_supply: U,
    pub owner_did: IdentityId,
    pub granularity: u128,
    pub decimals: u16,
}

decl_storage! {
    trait Store for Module<T: Trait> as Asset {
        // The DID of the fee collector
        FeeCollector get(fee_collector) config(): T::AccountId;
        // details of the token corresponding to the token ticker
        pub Tokens get(token_details): map Vec<u8> => SecurityToken<T::TokenBalance>;
        // (ticker, did) -> balance
        pub BalanceOf get(balance_of): map (Vec<u8>, IdentityId) => T::TokenBalance;
        // (ticker, sender, spender) -> allowance amount
        Allowance get(allowance): map (Vec<u8>, IdentityId, IdentityId) => T::TokenBalance;
        // cost in base currency to create a token
        AssetCreationFee get(asset_creation_fee) config(): T::Balance;
        // Checkpoints created per token
        pub TotalCheckpoints get(total_checkpoints_of): map (Vec<u8>) => u64;
        // Total supply of the token at the checkpoint
        pub CheckpointTotalSupply get(total_supply_at): map (Vec<u8>, u64) => T::TokenBalance;
        // Balance of a DID at a checkpoint; (ticker, DID, checkpoint ID)
<<<<<<< HEAD
        CheckpointBalance get(balance_at_checkpoint): map (Vec<u8>, Vec<u8>, u64) => T::TokenBalance;
        // Last checkpoint updated for a DID's balance; (ticker, DID) -> List of checkpoints where user balance changed
        UserCheckpoints get(user_checkpoints): map (Vec<u8>, Vec<u8>) => Vec<u64>;
=======
        CheckpointBalance get(balance_at_checkpoint): map (Vec<u8>, IdentityId, u32) => Option<T::TokenBalance>;
        // Last checkpoint updated for a DID's balance; (ticker, DID) -> last checkpoint ID
        LatestUserCheckpoint get(latest_user_checkpoint): map (Vec<u8>, IdentityId) => u32;
>>>>>>> 0a2778c1
        // The documents attached to the tokens
        // (ticker, document name) -> (URI, document hash)
        Documents get(documents): map (Vec<u8>, Vec<u8>) => (Vec<u8>, Vec<u8>, T::Moment);
    }
}

// public interface for this runtime module
decl_module! {
    pub struct Module<T: Trait> for enum Call where origin: T::Origin {
        // initialize the default event for this module
        fn deposit_event() = default;

        // multiple tokens in one go
        pub fn batch_create_token(origin, did: IdentityId, names: Vec<Vec<u8>>, tickers: Vec<Vec<u8>>, total_supply_values: Vec<T::TokenBalance>, divisible_values: Vec<bool>) -> Result {
            let sender = ensure_signed(origin)?;
            let sender_key = Key::try_from( sender.encode())?;

            // Check that sender is allowed to act on behalf of `did`
            ensure!(<identity::Module<T>>::is_signing_key(did, &sender_key), "sender must be a signing key for DID");

            // Ensure we get a complete set of parameters for every token
            ensure!((names.len() == tickers.len()) == (total_supply_values.len() == divisible_values.len()), "Inconsistent token param vector lengths");

            // bytes_to_upper() all tickers
            let mut tickers = tickers;
            tickers.iter_mut().for_each(|ticker| {
                *ticker = utils::bytes_to_upper(ticker.as_slice());
            });

            // A helper vec for duplicate ticker detection
            let mut seen_tickers = Vec::new();

            let n_tokens = names.len();

            // Perform per-token checks beforehand
            for i in 0..n_tokens {
                // checking max size for name and ticker
                // byte arrays (vecs) with no max size should be avoided
                ensure!(names[i].len() <= 64, "token name cannot exceed 64 bytes");
                ensure!(tickers[i].len() <= 32, "token ticker cannot exceed 32 bytes");

                ensure!(!seen_tickers.contains(&tickers[i]), "Duplicate tickers in token batch");
                seen_tickers.push(tickers[i].clone());

                let granularity = if !divisible_values[i] { (10 as u128).pow(18) } else { 1_u128 };
                ensure!(<T as utils::Trait>::as_u128(total_supply_values[i]) % granularity == (0 as u128), "Invalid Total supply");

                // Ensure the uniqueness of the ticker
                ensure!(!<Tokens<T>>::exists(tickers[i].clone()), "Ticker is already issued");
            }
            // TODO: Fix fee withdrawal
            // Withdraw n_tokens * Self::asset_creation_fee() from sender DID
            // let validators = <session::Module<T>>::validators();
            // let fee = Self::asset_creation_fee().checked_mul(&<FeeOf<T> as As<usize>>::sa(n_tokens)).ok_or("asset_creation_fee() * n_tokens overflows")?;
            // let validator_len;
            // if validators.len() < 1 {
            //     validator_len = <FeeOf<T> as As<usize>>::sa(1);
            // } else {
            //     validator_len = <FeeOf<T> as As<usize>>::sa(validators.len());
            // }
            // let proportional_fee = fee / validator_len;
            // let proportional_fee_in_balance = <T::CurrencyToBalance as Convert<FeeOf<T>, T::Balance>>::convert(proportional_fee);
            // for v in &validators {
            //     <balances::Module<T> as Currency<_>>::transfer(&sender, v, proportional_fee_in_balance)?;
            // }
            // let remainder_fee = fee - (proportional_fee * validator_len);
            // let remainder_fee_balance = <T::CurrencyToBalance as Convert<FeeOf<T>, T::Balance>>::convert(proportional_fee);
            // <identity::DidRecords<T>>::mutate(did, |record| -> Result {
            //     record.balance = record.balance.checked_sub(&remainder_fee_balance).ok_or("Could not charge for token issuance")?;
            //     Ok(())
            // })?;

            // Perform per-ticker issuance
            for i in 0..n_tokens {
                let granularity = if !divisible_values[i] { (10 as u128).pow(18) } else { 1_u128 };
                let token = SecurityToken {
                    name: names[i].clone(),
                    total_supply: total_supply_values[i],
                    owner_did: did,
                    granularity: granularity,
                    decimals: 18
                };

                let reg_entry = RegistryEntry { token_type: TokenType::AssetToken as u32, owner_did: did };

                <registry::Module<T>>::put(&tickers[i], &reg_entry)?;

                <Tokens<T>>::insert(&tickers[i], token);
                <BalanceOf<T>>::insert((tickers[i].clone(), did), total_supply_values[i]);
                Self::deposit_event(RawEvent::IssuedToken(tickers[i].clone(), total_supply_values[i], did, granularity, 18));
                sr_primitives::print("Batch token initialized");
            }

            Ok(())
        }

        // initializes a new token
        // takes a name, ticker, total supply for the token
        // makes the initiating account the owner of the token
        // the balance of the owner is set to total supply
        pub fn create_token(origin, did: IdentityId, name: Vec<u8>, _ticker: Vec<u8>, total_supply: T::TokenBalance, divisible: bool) -> Result {
            let ticker = utils::bytes_to_upper(_ticker.as_slice());
            let sender = ensure_signed(origin)?;
            let sender_key = Key::try_from(sender.encode())?;

            // Check that sender is allowed to act on behalf of `did`
            ensure!(<identity::Module<T>>::is_signing_key(did, &sender_key), "sender must be a signing key for DID");

            // checking max size for name and ticker
            // byte arrays (vecs) with no max size should be avoided
            ensure!(name.len() <= 64, "token name cannot exceed 64 bytes");
            ensure!(ticker.len() <= 32, "token ticker cannot exceed 32 bytes");

            let granularity = if !divisible { (10 as u128).pow(18) } else { 1_u128 };
            ensure!(<T as utils::Trait>::as_u128(total_supply) % granularity == (0 as u128), "Invalid Total supply");

            ensure!(<registry::Module<T>>::get(&ticker).is_none(), "Ticker is already taken");

            // Alternative way to take a fee - fee is proportionaly paid to the validators and dust is burned
            let validators = <session::Module<T>>::validators();
            let fee = Self::asset_creation_fee();
            let validator_len:T::Balance;
            if validators.len() < 1 {
                validator_len = T::Balance::from(1 as u32);
            } else {
                validator_len = T::Balance::from(validators.len() as u32);
            }
            let proportional_fee = fee / validator_len;
            for v in validators {
                <balances::Module<T> as Currency<_>>::transfer(
                    &sender,
                    &<T as utils::Trait>::validator_id_to_account_id(v),
                    proportional_fee
                )?;
            }
            let remainder_fee = fee - (proportional_fee * validator_len);
            let _withdraw_result = <balances::Module<T>>::withdraw(&sender, remainder_fee, WithdrawReason::Fee, ExistenceRequirement::KeepAlive)?;

            let token = SecurityToken {
                name,
                total_supply,
                owner_did: did,
                granularity: granularity,
                decimals: 18
            };

            let reg_entry = RegistryEntry { token_type: TokenType::AssetToken as u32, owner_did: did };

            <registry::Module<T>>::put(&ticker, &reg_entry)?;

            <Tokens<T>>::insert(&ticker, token);
            <BalanceOf<T>>::insert((ticker.clone(), did), total_supply);
            Self::deposit_event(RawEvent::IssuedToken(ticker, total_supply, did, granularity, 18));
            sr_primitives::print("Initialized!!!");

            Ok(())
        }

        // transfer tokens from one account to another
        // origin is assumed as sender
        pub fn transfer(_origin, did: IdentityId, _ticker: Vec<u8>, to_did: IdentityId, value: T::TokenBalance) -> Result {
            let ticker = utils::bytes_to_upper(_ticker.as_slice());
            let sender = ensure_signed(_origin)?;

            // Check that sender is allowed to act on behalf of `did`
            ensure!(<identity::Module<T>>::is_signing_key(did, & Key::try_from(sender.encode())?), "sender must be a signing key for DID");

            ensure!(Self::_is_valid_transfer(&ticker, Some(did), Some(to_did), value)? == ERC1400_TRANSFER_SUCCESS, "Transfer restrictions failed");

            Self::_transfer(&ticker, did, to_did, value)
        }

        /// Forces a transfer between two accounts. Can only be called by token owner
        pub fn controller_transfer(_origin, did: IdentityId, _ticker: Vec<u8>, from_did: IdentityId, to_did: IdentityId, value: T::TokenBalance, data: Vec<u8>, operator_data: Vec<u8>) -> Result {
            let ticker = utils::bytes_to_upper(_ticker.as_slice());
            let sender = ensure_signed(_origin)?;

            // Check that sender is allowed to act on behalf of `did`
            ensure!(<identity::Module<T>>::is_signing_key(did, & Key::try_from( sender.encode())?), "sender must be a signing key for DID");

            ensure!(Self::is_owner(&ticker, did), "user is not authorized");

            Self::_transfer(&ticker, from_did, to_did, value.clone())?;

            Self::deposit_event(RawEvent::ControllerTransfer(ticker, did, from_did, to_did, value, data, operator_data));

            Ok(())
        }

        // approve token transfer from one account to another
        // once this is done, transfer_from can be called with corresponding values
        fn approve(_origin, did: IdentityId, _ticker: Vec<u8>, spender_did: IdentityId, value: T::TokenBalance) -> Result {
            let ticker = utils::bytes_to_upper(_ticker.as_slice());
            let sender = ensure_signed(_origin)?;

            // Check that sender is allowed to act on behalf of `did`
            ensure!(<identity::Module<T>>::is_signing_key(did, & Key::try_from( sender.encode())?), "sender must be a signing key for DID");

            ensure!(<BalanceOf<T>>::exists((ticker.clone(), did)), "Account does not own this token");

            let allowance = Self::allowance((ticker.clone(), did, spender_did));
            let updated_allowance = allowance.checked_add(&value).ok_or("overflow in calculating allowance")?;
            <Allowance<T>>::insert((ticker.clone(), did, spender_did), updated_allowance);

            Self::deposit_event(RawEvent::Approval(ticker, did, spender_did, value));

            Ok(())
        }

        // implemented in the open-zeppelin way - increase/decrease allownace
        // if approved, transfer from an account to another account without owner's signature
        pub fn transfer_from(_origin, did: IdentityId, _ticker: Vec<u8>, from_did: IdentityId, to_did: IdentityId, value: T::TokenBalance) -> Result {
            let spender = ensure_signed(_origin)?;

            // Check that spender is allowed to act on behalf of `did`
            ensure!(<identity::Module<T>>::is_signing_key(did, & Key::try_from( spender.encode())?), "sender must be a signing key for DID");

            let ticker = utils::bytes_to_upper(_ticker.as_slice());
            let ticker_from_did_did = (ticker.clone(), from_did, did);
            ensure!(<Allowance<T>>::exists(&ticker_from_did_did), "Allowance does not exist");
            let allowance = Self::allowance(&ticker_from_did_did);
            ensure!(allowance >= value, "Not enough allowance");

            // using checked_sub (safe math) to avoid overflow
            let updated_allowance = allowance.checked_sub(&value).ok_or("overflow in calculating allowance")?;

            ensure!(Self::_is_valid_transfer(&ticker, Some(from_did), Some(to_did), value)? == ERC1400_TRANSFER_SUCCESS, "Transfer restrictions failed");

            Self::_transfer(&ticker, from_did, to_did, value)?;

            // Change allowance afterwards
            <Allowance<T>>::insert(&ticker_from_did_did, updated_allowance);

            Self::deposit_event(RawEvent::Approval(ticker, from_did, did, value));
            Ok(())
        }

        // called by issuer to create checkpoints
        pub fn create_checkpoint(_origin, did: IdentityId, _ticker: Vec<u8>) -> Result {
            let ticker = utils::bytes_to_upper(_ticker.as_slice());
            let sender = ensure_signed(_origin)?;

            // Check that sender is allowed to act on behalf of `did`
            ensure!(<identity::Module<T>>::is_signing_key(did, & Key::try_from( sender.encode())?), "sender must be a signing key for DID");

            ensure!(Self::is_owner(&ticker, did), "user is not authorized");
            Self::_create_checkpoint(&ticker)
        }

<<<<<<< HEAD
        pub fn issue(origin, did: Vec<u8>, ticker: Vec<u8>, to_did: Vec<u8>, value: T::TokenBalance, _data: Vec<u8>) -> Result {
=======
        // called by issuer to create checkpoints
        pub fn balance_at(_origin, ticker: Vec<u8>, owner_did: IdentityId, checkpoint: u32) -> Result {
            let upper_ticker = utils::bytes_to_upper(&ticker);
            let balance = Self::get_balance_at(&upper_ticker, owner_did, checkpoint);
            Self::deposit_event(RawEvent::BalanceAt(upper_ticker, owner_did, checkpoint, balance));
            Ok(())
        }

        pub fn issue(origin, did: IdentityId, ticker: Vec<u8>, to_did: IdentityId, value: T::TokenBalance, _data: Vec<u8>) -> Result {
>>>>>>> 0a2778c1
            let upper_ticker = utils::bytes_to_upper(&ticker);
            let sender = ensure_signed(origin)?;

            // Check that sender is allowed to act on behalf of `did`
            ensure!(<identity::Module<T>>::is_signing_key(did, & Key::try_from( sender.encode())?), "sender must be a signing key for DID");

            ensure!(Self::is_owner(&upper_ticker, did), "user is not authorized");
            Self::_mint(&upper_ticker, to_did, value)
        }

        // Mint a token to multiple investors
        pub fn batch_issue(origin, did: IdentityId, ticker: Vec<u8>, investor_dids: Vec<IdentityId>, values: Vec<T::TokenBalance>) -> Result {
            let sender = ensure_signed(origin)?;

            // Check that sender is allowed to act on behalf of `did`
            ensure!(<identity::Module<T>>::is_signing_key(did, &Key::try_from( sender.encode())?), "sender must be a signing key for DID");

            ensure!(investor_dids.len() == values.len(), "Investor/amount list length inconsistent");

            ensure!(Self::is_owner(&ticker, did), "user is not authorized");


            // A helper vec for calculated new investor balances
            let mut updated_balances = Vec::with_capacity(investor_dids.len());

            // A helper vec for calculated new investor balances
            let mut current_balances = Vec::with_capacity(investor_dids.len());

            // Get current token details for supply update
            let mut token = Self::token_details(ticker.clone());

            // A round of per-investor checks
            for i in 0..investor_dids.len() {
                ensure!(
                    Self::check_granularity(&ticker, values[i]),
                    "Invalid granularity"
                );

<<<<<<< HEAD
                current_balances.push(Self::balance_of((ticker.clone(), investor_dids[i].clone())));
                updated_balances.push(current_balances[i]
=======
                let current_balance = Self::balance_of((ticker.clone(), investor_dids[i]));
                updated_balances.push(current_balance
>>>>>>> 0a2778c1
                    .checked_add(&values[i])
                    .ok_or("overflow in calculating balance")?);

                // verify transfer check
                ensure!(Self::_is_valid_transfer(&ticker, None, Some(investor_dids[i]), values[i])? == ERC1400_TRANSFER_SUCCESS, "Transfer restrictions failed");

                // New total supply must be valid
                token.total_supply = token
                    .total_supply
                    .checked_add(&values[i])
                    .ok_or("overflow in calculating balance")?;
            }

            // After checks are ensured introduce side effects
            for i in 0..investor_dids.len() {
<<<<<<< HEAD
                Self::_update_checkpoint(&ticker, &investor_dids[i], current_balances[i]);
=======
                Self::_update_checkpoint(&ticker, investor_dids[i], updated_balances[i]);
>>>>>>> 0a2778c1

                <BalanceOf<T>>::insert((ticker.clone(), investor_dids[i]), updated_balances[i]);

                Self::deposit_event(RawEvent::Issued(ticker.clone(), investor_dids[i], values[i]));
            }
            <Tokens<T>>::insert(ticker.clone(), token);

            Ok(())
        }

        pub fn redeem(_origin, did: IdentityId, _ticker: Vec<u8>, value: T::TokenBalance, _data: Vec<u8>) -> Result {
            let upper_ticker = utils::bytes_to_upper(_ticker.as_slice());
            let sender = ensure_signed(_origin)?;

            // Check that sender is allowed to act on behalf of `did`
            ensure!(<identity::Module<T>>::is_signing_key(did, &Key::try_from(sender.encode())?), "sender must be a signing key for DID");

            // Granularity check
            ensure!(
                Self::check_granularity(&upper_ticker, value),
                "Invalid granularity"
                );
            let ticker_did = (upper_ticker.clone(), did);
            ensure!(<BalanceOf<T>>::exists(&ticker_did), "Account does not own this token");
            let burner_balance = Self::balance_of(&ticker_did);
            ensure!(burner_balance >= value, "Not enough balance.");

            // Reduce sender's balance
            let updated_burner_balance = burner_balance
                .checked_sub(&value)
                .ok_or("overflow in calculating balance")?;

            // verify transfer check
            ensure!(Self::_is_valid_transfer(&upper_ticker, Some(did), None, value)? == ERC1400_TRANSFER_SUCCESS, "Transfer restrictions failed");

            //Decrease total supply
            let mut token = Self::token_details(&upper_ticker);
            token.total_supply = token.total_supply.checked_sub(&value).ok_or("overflow in calculating balance")?;

            Self::_update_checkpoint(&upper_ticker, did, burner_balance);

            <BalanceOf<T>>::insert((upper_ticker.clone(), did), updated_burner_balance);
            <Tokens<T>>::insert(&upper_ticker, token);

            Self::deposit_event(RawEvent::Redeemed(upper_ticker, did, value));

            Ok(())

        }

        pub fn redeem_from(_origin, did: IdentityId, _ticker: Vec<u8>, from_did: IdentityId, value: T::TokenBalance, _data: Vec<u8>) -> Result {
            let upper_ticker = utils::bytes_to_upper(_ticker.as_slice());
            let sender = ensure_signed(_origin)?;

            // Check that sender is allowed to act on behalf of `did`
            ensure!(<identity::Module<T>>::is_signing_key(did, &Key::try_from(sender.encode())?), "sender must be a signing key for DID");

            // Granularity check
            ensure!(
                Self::check_granularity(&upper_ticker, value),
                "Invalid granularity"
                );
            let ticker_did = (upper_ticker.clone(), did);
            ensure!(<BalanceOf<T>>::exists(&ticker_did), "Account does not own this token");
            let burner_balance = Self::balance_of(&ticker_did);
            ensure!(burner_balance >= value, "Not enough balance.");

            // Reduce sender's balance
            let updated_burner_balance = burner_balance
                .checked_sub(&value)
                .ok_or("overflow in calculating balance")?;

            let ticker_from_did_did = (upper_ticker.clone(), from_did, did);
            ensure!(<Allowance<T>>::exists(&ticker_from_did_did), "Allowance does not exist");
            let allowance = Self::allowance(&ticker_from_did_did);
            ensure!(allowance >= value, "Not enough allowance");

            ensure!(Self::_is_valid_transfer( &upper_ticker, Some(from_did), None, value)? == ERC1400_TRANSFER_SUCCESS, "Transfer restrictions failed");

            let updated_allowance = allowance.checked_sub(&value).ok_or("overflow in calculating allowance")?;

            //Decrease total suply
            let mut token = Self::token_details(&upper_ticker);
            token.total_supply = token.total_supply.checked_sub(&value).ok_or("overflow in calculating balance")?;

            Self::_update_checkpoint(&upper_ticker, did, burner_balance);

            <Allowance<T>>::insert(&ticker_from_did_did, updated_allowance);
            <BalanceOf<T>>::insert(&ticker_did, updated_burner_balance);
            <Tokens<T>>::insert(&upper_ticker, token);

            Self::deposit_event(RawEvent::Redeemed(upper_ticker.clone(), did, value));
            Self::deposit_event(RawEvent::Approval(upper_ticker, from_did, did, value));

            Ok(())
        }

        /// Forces a redemption of an account's tokens. Can only be called by token owner
        pub fn controller_redeem(origin, did: IdentityId, ticker: Vec<u8>, token_holder_did: IdentityId, value: T::TokenBalance, data: Vec<u8>, operator_data: Vec<u8>) -> Result {
            let ticker = utils::bytes_to_upper(ticker.as_slice());
            let sender = ensure_signed(origin)?;

            // Check that sender is allowed to act on behalf of `did`
            ensure!(<identity::Module<T>>::is_signing_key(did, &Key::try_from(sender.encode())?), "sender must be a signing key for DID");
            ensure!(Self::is_owner(&ticker, did), "user is not token owner");

            // Granularity check
            ensure!(
                Self::check_granularity(&ticker, value),
                "Invalid granularity"
                );
            let ticker_token_holder_did = (ticker.clone(), token_holder_did);
            ensure!(<BalanceOf<T>>::exists( &ticker_token_holder_did), "Account does not own this token");
            let burner_balance = Self::balance_of(&ticker_token_holder_did);
            ensure!(burner_balance >= value, "Not enough balance.");

            // Reduce sender's balance
            let updated_burner_balance = burner_balance
                .checked_sub(&value)
                .ok_or("overflow in calculating balance")?;

            //Decrease total suply
            let mut token = Self::token_details(&ticker);
            token.total_supply = token.total_supply.checked_sub(&value).ok_or("overflow in calculating balance")?;

            Self::_update_checkpoint(&ticker, token_holder_did, burner_balance);

            <BalanceOf<T>>::insert(&ticker_token_holder_did, updated_burner_balance);
            <Tokens<T>>::insert(&ticker, token);

            Self::deposit_event(RawEvent::ControllerRedemption(ticker, did, token_holder_did, value, data, operator_data));

            Ok(())
        }


        pub fn change_granularity(origin, did: IdentityId, ticker: Vec<u8>, granularity: u128) -> Result {
            let ticker = utils::bytes_to_upper(ticker.as_slice());
            let sender = ensure_signed(origin)?;

            // Check that sender is allowed to act on behalf of `did`
            ensure!(<identity::Module<T>>::is_signing_key(did, &Key::try_from(sender.encode())?), "sender must be a signing key for DID");

            ensure!(Self::is_owner(&ticker, did), "user is not authorized");
            ensure!(granularity != 0_u128, "Invalid granularity");
            // Read the token details
            let mut token = Self::token_details(&ticker);
            //Increase total suply
            token.granularity = granularity;
            <Tokens<T>>::insert(&ticker, token);
            Self::deposit_event(RawEvent::GranularityChanged(ticker, granularity));
            Ok(())
        }

        /// Checks whether a transaction with given parameters can take place
        pub fn can_transfer(_origin, ticker: Vec<u8>, from_did: IdentityId, to_did: IdentityId, value: T::TokenBalance, data: Vec<u8>) {
            match Self::_is_valid_transfer(&ticker, Some(from_did), Some(to_did), value) {
                Ok(code) =>
                {
                    Self::deposit_event(RawEvent::CanTransfer(ticker, from_did, to_did, value, data, code as u32));
                },
                Err(msg) => {
                    // We emit a generic error with the event whenever there's an internal issue - i.e. captured
                    // in a string error and not using the status codes
                    sr_primitives::print(msg);
                    Self::deposit_event(RawEvent::CanTransfer(ticker, from_did, to_did, value, data, ERC1400_TRANSFER_FAILURE as u32));
                }
            }
        }

    /// An ERC1594 transfer with data
    pub fn transfer_with_data(origin, did: IdentityId, ticker: Vec<u8>, to_did: IdentityId, value: T::TokenBalance, data: Vec<u8>) -> Result {
        Self::transfer(origin, did, ticker.clone(), to_did, value)?;
        Self::deposit_event(RawEvent::TransferWithData(ticker, did, to_did, value, data));
        Ok(())
    }

    /// An ERC1594 transfer_from with data
    pub fn transfer_from_with_data(origin, did: IdentityId, ticker: Vec<u8>, from_did: IdentityId, to_did: IdentityId, value: T::TokenBalance, data: Vec<u8>) -> Result {
        Self::transfer_from(origin, did, ticker.clone(), from_did,  to_did, value)?;
        Self::deposit_event(RawEvent::TransferWithData(ticker, from_did, to_did, value, data));
        Ok(())
    }


    pub fn is_issuable(_origin, ticker: Vec<u8>) {
        Self::deposit_event(RawEvent::IsIssuable(ticker, true));
    }

    pub fn get_document(_origin, ticker: Vec<u8>, name: Vec<u8>) -> Result {
        let record = <Documents<T>>::get((ticker.clone(), name.clone()));
        Self::deposit_event(RawEvent::GetDocument(ticker, name, record.0, record.1, record.2));
        Ok(())
    }

    pub fn set_document(origin, did: IdentityId, ticker: Vec<u8>, name: Vec<u8>, uri: Vec<u8>, document_hash: Vec<u8>) -> Result {
        let ticker = utils::bytes_to_upper(ticker.as_slice());
        let sender = ensure_signed(origin)?;

        // Check that sender is allowed to act on behalf of `did`
        ensure!(<identity::Module<T>>::is_signing_key(did, &Key::try_from(sender.encode())?), "sender must be a signing key for DID");
        ensure!(Self::is_owner(&ticker, did), "user is not authorized");

        <Documents<T>>::insert((ticker, name), (uri, document_hash, <timestamp::Module<T>>::get()));
        Ok(())
    }

    pub fn remove_document(origin, did: IdentityId, ticker: Vec<u8>, name: Vec<u8>) -> Result {
        let ticker = utils::bytes_to_upper(ticker.as_slice());
        let sender = ensure_signed(origin)?;

        // Check that sender is allowed to act on behalf of `did`
        ensure!(<identity::Module<T>>::is_signing_key(did, &Key::try_from(sender.encode())?), "sender must be a signing key for DID");
        ensure!(Self::is_owner(&ticker, did), "user is not authorized");

        <Documents<T>>::remove((ticker, name));
        Ok(())
    }
}
}

decl_event! {
    pub enum Event<T>
        where
        Balance = <T as utils::Trait>::TokenBalance,
        Moment = <T as timestamp::Trait>::Moment,
        {
            // event for transfer of tokens
            // ticker, from DID, to DID, value
            Transfer(Vec<u8>, IdentityId, IdentityId, Balance),
            // event when an approval is made
            // ticker, owner DID, spender DID, value
<<<<<<< HEAD
            Approval(Vec<u8>, Vec<u8>, Vec<u8>, Balance),
=======
            Approval(Vec<u8>, IdentityId, IdentityId, Balance),
            // event - used for testing in the absence of custom getters
            // ticker, owner DID, checkpoint, balance
            BalanceAt(Vec<u8>, IdentityId, u32, Balance),
>>>>>>> 0a2778c1

            // ticker, beneficiary DID, value
            Issued(Vec<u8>, IdentityId, Balance),

            // ticker, DID, value
            Redeemed(Vec<u8>, IdentityId, Balance),
            // event for forced transfer of tokens
            // ticker, controller DID, from DID, to DID, value, data, operator data
            ControllerTransfer(Vec<u8>, IdentityId, IdentityId, IdentityId, Balance, Vec<u8>, Vec<u8>),

            // event for when a forced redemption takes place
            // ticker, controller DID, token holder DID, value, data, operator data
            ControllerRedemption(Vec<u8>, IdentityId, IdentityId, Balance, Vec<u8>, Vec<u8>),

            // Event for creation of the asset
            // ticker, total supply, owner DID, decimal
            IssuedToken(Vec<u8>, Balance, IdentityId, u128, u16),
            // Event for change granularity
            // ticker, granularity
            GranularityChanged(Vec<u8>, u128),

            // can_transfer() output
            // ticker, from_did, to_did, value, data, ERC1066 status
            // 0 - OK
            // 1,2... - Error, meanings TBD
            CanTransfer(Vec<u8>, IdentityId, IdentityId, Balance, Vec<u8>, u32),

            // An additional event to Transfer; emitted when transfer_with_data is called; similar to
            // Transfer with data added at the end.
            // ticker, from DID, to DID, value, data
            TransferWithData(Vec<u8>, IdentityId, IdentityId, Balance, Vec<u8>),

            // is_issuable() output
            // ticker, return value (true if issuable)
            IsIssuable(Vec<u8>, bool),

            // get_document() output
            // ticker, name, uri, hash, last modification date
            GetDocument(Vec<u8>, Vec<u8>, Vec<u8>, Vec<u8>, Moment),
        }
}

pub trait AssetTrait<V> {
    fn total_supply(ticker: &[u8]) -> V;
    fn balance(ticker: &[u8], did: IdentityId) -> V;
    fn _mint_from_sto(ticker: &[u8], sender_did: IdentityId, tokens_purchased: V) -> Result;
    fn is_owner(ticker: &Vec<u8>, did: IdentityId) -> bool;
}

impl<T: Trait> AssetTrait<T::TokenBalance> for Module<T> {
    fn _mint_from_sto(
        ticker: &[u8],
        sender: IdentityId,
        tokens_purchased: T::TokenBalance,
    ) -> Result {
        let upper_ticker = utils::bytes_to_upper(ticker);
        Self::_mint(&upper_ticker, sender, tokens_purchased)
    }

    fn is_owner(ticker: &Vec<u8>, did: IdentityId) -> bool {
        Self::_is_owner(ticker, did)
    }

    /// Get the asset `id` balance of `who`.
    fn balance(ticker: &[u8], who: IdentityId) -> T::TokenBalance {
        let upper_ticker = utils::bytes_to_upper(ticker);
        return Self::balance_of((upper_ticker, who));
    }

    // Get the total supply of an asset `id`
    fn total_supply(ticker: &[u8]) -> T::TokenBalance {
        let upper_ticker = utils::bytes_to_upper(ticker);
        return Self::token_details(upper_ticker).total_supply;
    }
}

/// All functions in the decl_module macro become part of the public interface of the module
/// If they are there, they are accessible via extrinsics calls whether they are public or not
/// However, in the impl module section (this, below) the functions can be public and private
/// Private functions are internal to this module e.g.: _transfer
/// Public functions can be called from other modules e.g.: lock and unlock (being called from the tcr module)
/// All functions in the impl module section are not part of public interface because they are not part of the Call enum
impl<T: Trait> Module<T> {
    // Public immutables
    pub fn _is_owner(ticker: &Vec<u8>, did: IdentityId) -> bool {
        let token = Self::token_details(ticker);
        token.owner_did == did
    }

    /// Get the asset `id` balance of `who`.
    pub fn balance(ticker: &Vec<u8>, did: IdentityId) -> T::TokenBalance {
        let upper_ticker = utils::bytes_to_upper(ticker);
        Self::balance_of((upper_ticker, did))
    }

    // Get the total supply of an asset `id`
    pub fn total_supply(ticker: &[u8]) -> T::TokenBalance {
        let upper_ticker = utils::bytes_to_upper(ticker);
        Self::token_details(upper_ticker).total_supply
    }

<<<<<<< HEAD
    pub fn get_balance_at(ticker: &Vec<u8>, did: &Vec<u8>, at: u64) -> T::TokenBalance {
=======
    pub fn get_balance_at(ticker: &Vec<u8>, did: IdentityId, mut at: u32) -> T::TokenBalance {
>>>>>>> 0a2778c1
        let upper_ticker = utils::bytes_to_upper(ticker);
        let ticker_did = (upper_ticker.clone(), did.clone());
        if !<TotalCheckpoints>::exists(upper_ticker.clone()) ||
            at == 0 || //checkpoints start from 1
            at > Self::total_checkpoints_of(&upper_ticker)
        {
            // No checkpoints data exist
            return Self::balance_of(&ticker_did);
        }

        if <UserCheckpoints>::exists(&ticker_did) {
            let user_checkpoints = Self::user_checkpoints(&ticker_did);
            if at > *user_checkpoints.last().unwrap() {
                // User has not transacted after checkpoint creation.
                // This means their current balance = their balance at that cp.
                return Self::balance_of(&ticker_did);
            }
            // Uses the first checkpoint that was created after target checpoint
            // and the user has data for that checkpoint
            return Self::balance_at_checkpoint((
                upper_ticker.clone(),
                did.clone(),
                Self::find_ceiling(&user_checkpoints, at),
            ));
        }
        // User has no checkpoint data.
        // This means that user's balance has not changed since first checkpoint was created.
        // Maybe the user never held any balance.
        return Self::balance_of(&ticker_did);
    }

<<<<<<< HEAD
    fn find_ceiling(arr: &Vec<u64>, key: u64) -> u64 {
        // This function assumes that key <= last element of the array,
        // the array consists of unique sorted elements,
        // array len > 0
        let mut end = arr.len();
        let mut start = 0;
        let mut mid = (start + end) / 2;

        while mid != 0 && end >= start {
            // Due to our assumptions, we can even remove end >= start condition from here
            if key > arr[mid - 1] && key <= arr[mid] {
                // This condition and the fact that key <= last element of the array mean that
                // start should never become greater than end.
                return arr[mid];
            } else if key > arr[mid] {
                start = mid + 1;
            } else {
                end = mid;
=======
        let ticker_did = (upper_ticker.clone(), did);
        if <LatestUserCheckpoint>::exists(&ticker_did) {
            let latest_checkpoint = Self::latest_user_checkpoint(&ticker_did);
            if at <= latest_checkpoint {
                while at > 0u32 {
                    match Self::balance_at_checkpoint((upper_ticker.clone(), did, at)) {
                        Some(x) => return x,
                        None => at -= 1,
                    }
                }
>>>>>>> 0a2778c1
            }
            mid = (start + end) / 2;
        }

        // This should only be reached when mid becomes 0.
        return arr[0];
    }

    fn _is_valid_transfer(
        ticker: &Vec<u8>,
        from_did: Option<IdentityId>,
        to_did: Option<IdentityId>,
        value: T::TokenBalance,
    ) -> StdResult<u8, &'static str> {
        let general_status_code =
            <general_tm::Module<T>>::verify_restriction(ticker, from_did, to_did, value)?;
        Ok(if general_status_code != ERC1400_TRANSFER_SUCCESS {
            general_status_code
        } else {
            <percentage_tm::Module<T>>::verify_restriction(ticker, from_did, to_did, value)?
        })
    }

    // the SimpleToken standard transfer function
    // internal
    fn _transfer(
        ticker: &Vec<u8>,
        from_did: IdentityId,
        to_did: IdentityId,
        value: T::TokenBalance,
    ) -> Result {
        // Granularity check
        ensure!(
            Self::check_granularity(ticker, value),
            "Invalid granularity"
        );
        let ticket_from_did = (ticker.clone(), from_did);
        ensure!(
            <BalanceOf<T>>::exists(&ticket_from_did),
            "Account does not own this token"
        );
        let sender_balance = Self::balance_of(&ticket_from_did);
        ensure!(sender_balance >= value, "Not enough balance.");

        let updated_from_balance = sender_balance
            .checked_sub(&value)
            .ok_or("overflow in calculating balance")?;
        let ticket_to_did = (ticker.clone(), to_did);
        let receiver_balance = Self::balance_of(&ticket_to_did);
        let updated_to_balance = receiver_balance
            .checked_add(&value)
            .ok_or("overflow in calculating balance")?;

        Self::_update_checkpoint(ticker, from_did, sender_balance);
        Self::_update_checkpoint(ticker, to_did, receiver_balance);
        // reduce sender's balance
        <BalanceOf<T>>::insert(ticket_from_did, updated_from_balance);

        // increase receiver's balance
        <BalanceOf<T>>::insert(ticket_to_did, updated_to_balance);

        Self::deposit_event(RawEvent::Transfer(ticker.clone(), from_did, to_did, value));
        Ok(())
    }

    pub fn _create_checkpoint(ticker: &Vec<u8>) -> Result {
        if <TotalCheckpoints>::exists(ticker) {
            let mut checkpoint_count = Self::total_checkpoints_of(ticker);
            checkpoint_count = checkpoint_count
                .checked_add(1)
                .ok_or("overflow in adding checkpoint")?;
            <TotalCheckpoints>::insert(ticker, checkpoint_count);
            <CheckpointTotalSupply<T>>::insert(
                (ticker.clone(), checkpoint_count),
                Self::token_details(ticker).total_supply,
            );
        } else {
            <TotalCheckpoints>::insert(ticker, 1);
            <CheckpointTotalSupply<T>>::insert(
                (ticker.clone(), 1),
                Self::token_details(ticker).total_supply,
            );
        }
        Ok(())
    }

    fn _update_checkpoint(ticker: &Vec<u8>, user_did: IdentityId, user_balance: T::TokenBalance) {
        if <TotalCheckpoints>::exists(ticker) {
            let checkpoint_count = Self::total_checkpoints_of(ticker);
            let ticker_user_did_checkpont = (ticker.clone(), user_did, checkpoint_count);
            if !<CheckpointBalance<T>>::exists(&ticker_user_did_checkpont) {
                <CheckpointBalance<T>>::insert(&ticker_user_did_checkpont, user_balance);
<<<<<<< HEAD
                <UserCheckpoints>::mutate((ticker.clone(), user_did.clone()), |user_checkpoints| {
                    user_checkpoints.push(checkpoint_count);
                });
=======
                <LatestUserCheckpoint>::insert((ticker.clone(), user_did), checkpoint_count);
>>>>>>> 0a2778c1
            }
        }
    }

    fn is_owner(ticker: &Vec<u8>, did: IdentityId) -> bool {
        Self::_is_owner(ticker, did)
    }

    pub fn _mint(ticker: &Vec<u8>, to_did: IdentityId, value: T::TokenBalance) -> Result {
        // Granularity check
        ensure!(
            Self::check_granularity(ticker, value),
            "Invalid granularity"
        );
        //Increase receiver balance
        let ticker_to_did = (ticker.clone(), to_did);
        let current_to_balance = Self::balance_of(&ticker_to_did);
        let updated_to_balance = current_to_balance
            .checked_add(&value)
            .ok_or("overflow in calculating balance")?;
        // verify transfer check
        ensure!(
            Self::_is_valid_transfer(ticker, None, Some(to_did), value)?
                == ERC1400_TRANSFER_SUCCESS,
            "Transfer restrictions failed"
        );

        // Read the token details
        let mut token = Self::token_details(ticker);
        //Increase total suply
        token.total_supply = token
            .total_supply
            .checked_add(&value)
            .ok_or("overflow in calculating balance")?;

        Self::_update_checkpoint(ticker, to_did, current_to_balance);

        <BalanceOf<T>>::insert(&ticker_to_did, updated_to_balance);
        <Tokens<T>>::insert(ticker, token);

        Self::deposit_event(RawEvent::Issued(ticker.clone(), to_did, value));

        Ok(())
    }

    fn check_granularity(ticker: &Vec<u8>, value: T::TokenBalance) -> bool {
        // Read the token details
        let token = Self::token_details(ticker);
        // Check the granularity
        <T as utils::Trait>::as_u128(value) % token.granularity == (0 as u128)
    }
}

/// tests for this module
#[cfg(test)]
mod tests {
    use super::*;
    use crate::{exemption, identity};
<<<<<<< HEAD
    use primitives::Key;
    use rand::Rng;
=======
    use primitives::{IdentityId, Key};
>>>>>>> 0a2778c1

    use chrono::{prelude::*, Duration};
    use lazy_static::lazy_static;
    use sr_io::with_externalities;
    use sr_primitives::{
        testing::{Header, UintAuthorityId},
        traits::{BlakeTwo256, ConvertInto, IdentityLookup, OpaqueKeys},
        Perbill,
    };
    use srml_support::{assert_ok, impl_outer_origin, parameter_types};
    use std::sync::{Arc, Mutex};
    use substrate_primitives::{Blake2Hasher, H256};

    type SessionIndex = u32;
    type AuthorityId = u64;
    type BlockNumber = u64;

    pub struct TestOnSessionEnding;
    impl session::OnSessionEnding<AuthorityId> for TestOnSessionEnding {
        fn on_session_ending(_: SessionIndex, _: SessionIndex) -> Option<Vec<AuthorityId>> {
            None
        }
    }

    pub struct TestSessionHandler;
    impl session::SessionHandler<AuthorityId> for TestSessionHandler {
        fn on_new_session<Ks: OpaqueKeys>(
            _changed: bool,
            _validators: &[(AuthorityId, Ks)],
            _queued_validators: &[(AuthorityId, Ks)],
        ) {
        }

        fn on_disabled(_validator_index: usize) {}

        fn on_genesis_session<Ks: OpaqueKeys>(_validators: &[(AuthorityId, Ks)]) {}
    }

    impl_outer_origin! {
        pub enum Origin for Test {}
    }

    // For testing the module, we construct most of a mock runtime. This means
    // first constructing a configuration type (`Test`) which `impl`s each of the
    // configuration traits of modules we want to use.
    #[derive(Clone, Eq, PartialEq)]
    pub struct Test;
    parameter_types! {
        pub const Period: BlockNumber = 1;
        pub const Offset: BlockNumber = 0;
        pub const BlockHashCount: u32 = 250;
        pub const MaximumBlockWeight: u32 = 4 * 1024 * 1024;
        pub const MaximumBlockLength: u32 = 4 * 1024 * 1024;
        pub const AvailableBlockRatio: Perbill = Perbill::from_percent(75);
    }
    impl system::Trait for Test {
        type Origin = Origin;
        type Call = ();
        type Index = u64;
        type BlockNumber = BlockNumber;
        type Hash = H256;
        type Hashing = BlakeTwo256;
        type AccountId = u64;
        // type AccountId = <AnySignature as Verify>::Signer;
        type Lookup = IdentityLookup<u64>;
        type WeightMultiplierUpdate = ();
        type Header = Header;
        type Event = ();
        type BlockHashCount = BlockHashCount;
        type MaximumBlockWeight = MaximumBlockWeight;
        type AvailableBlockRatio = AvailableBlockRatio;
        type MaximumBlockLength = MaximumBlockLength;
        type Version = ();
    }

    parameter_types! {
        pub const DisabledValidatorsThreshold: Perbill = Perbill::from_percent(33);
    }

    impl session::Trait for Test {
        type OnSessionEnding = TestOnSessionEnding;
        type Keys = UintAuthorityId;
        type ShouldEndSession = session::PeriodicSessions<Period, Offset>;
        type SessionHandler = TestSessionHandler;
        type Event = ();
        type ValidatorId = AuthorityId;
        type ValidatorIdOf = ConvertInto;
        type SelectInitialValidators = ();
        type DisabledValidatorsThreshold = DisabledValidatorsThreshold;
    }

    impl session::historical::Trait for Test {
        type FullIdentification = ();
        type FullIdentificationOf = ();
    }

    parameter_types! {
        pub const ExistentialDeposit: u64 = 0;
        pub const TransferFee: u64 = 0;
        pub const CreationFee: u64 = 0;
        pub const TransactionBaseFee: u64 = 0;
        pub const TransactionByteFee: u64 = 0;
    }

    impl balances::Trait for Test {
        type Balance = u128;
        type OnFreeBalanceZero = ();
        type OnNewAccount = ();
        type Event = ();
        type TransactionPayment = ();
        type DustRemoval = ();
        type TransferPayment = ();
        type ExistentialDeposit = ExistentialDeposit;
        type TransferFee = TransferFee;
        type CreationFee = CreationFee;
        type TransactionBaseFee = TransactionBaseFee;
        type TransactionByteFee = TransactionByteFee;
        type WeightToFee = ConvertInto;
        type Identity = identity::Module<Test>;
    }

    impl general_tm::Trait for Test {
        type Event = ();
        type Asset = Module<Test>;
    }
    impl identity::Trait for Test {
        type Event = ();
    }
    impl percentage_tm::Trait for Test {
        type Event = ();
    }

    impl exemption::Trait for Test {
        type Event = ();
        type Asset = Module<Test>;
    }

    parameter_types! {
        pub const MinimumPeriod: u64 = 3;
    }

    impl timestamp::Trait for Test {
        type Moment = u64;
        type OnTimestampSet = ();
        type MinimumPeriod = MinimumPeriod;
    }

    impl utils::Trait for Test {
        type TokenBalance = u128;
        fn as_u128(v: Self::TokenBalance) -> u128 {
            v
        }
        fn as_tb(v: u128) -> Self::TokenBalance {
            v
        }
        fn token_balance_to_balance(v: Self::TokenBalance) -> <Self as balances::Trait>::Balance {
            v
        }
        fn balance_to_token_balance(v: <Self as balances::Trait>::Balance) -> Self::TokenBalance {
            v
        }
        fn validator_id_to_account_id(v: <Self as session::Trait>::ValidatorId) -> Self::AccountId {
            v
        }
    }

    impl registry::Trait for Test {}
    impl Trait for Test {
        type Event = ();
        type Currency = balances::Module<Test>;
    }
    type Asset = Module<Test>;
    type Balances = balances::Module<Test>;
    type Identity = identity::Module<Test>;

    lazy_static! {
        static ref INVESTOR_MAP_OUTER_LOCK: Arc<Mutex<()>> = Arc::new(Mutex::new(()));
    }

    /// Build a genesis identity instance owned by account No. 1
    fn identity_owned_by_1() -> sr_io::TestExternalities<Blake2Hasher> {
        let mut t = system::GenesisConfig::default()
            .build_storage::<Test>()
            .unwrap();
        identity::GenesisConfig::<Test> {
            owner: 1,
            did_creation_fee: 250,
        }
        .assimilate_storage(&mut t)
        .unwrap();
        sr_io::TestExternalities::new(t)
    }

    #[test]
    fn issuers_can_create_tokens() {
        with_externalities(&mut identity_owned_by_1(), || {
            let owner_acc = 1;
            let _owner_key = Key::try_from(owner_acc.encode()).unwrap();
            let owner_did = IdentityId::from(owner_acc as u128);

            // Raise the owner's base currency balance
            Balances::make_free_balance_be(&owner_acc, 1_000_000);
            Identity::register_did(Origin::signed(owner_acc), owner_did, vec![])
                .expect("Could not create owner_did");

            // Expected token entry
            let token = SecurityToken {
                name: vec![0x01],
                owner_did: owner_did,
                total_supply: 1_000_000,
                granularity: 1,
                decimals: 18,
            };

            Identity::fund_poly(Origin::signed(owner_acc), owner_did, 500_000)
                .expect("Could not add funds to DID");

            // identity::Module::<Test>::do_create_issuer(&owner_did, &owner_key)
            //    .expect("Could not make token.owner an issuer");

            // Issuance is successful
            assert_ok!(Asset::create_token(
                Origin::signed(owner_acc),
                owner_did,
                token.name.clone(),
                token.name.clone(),
                token.total_supply,
                true
            ));

            // A correct entry is added
            assert_eq!(Asset::token_details(token.name.clone()), token);
        });
    }

    /// # TODO
    /// It should be re-enable once issuer claim is re-enabled.
    #[test]
    #[ignore]
    fn non_issuers_cant_create_tokens() {
        with_externalities(&mut identity_owned_by_1(), || {
            let owner_did = IdentityId::from(1u128);
            let owner_acc = 1;

            // Expected token entry
            let token = SecurityToken {
                name: vec![0x01],
                owner_did: owner_did,
                total_supply: 1_000_000,
                granularity: 1,
                decimals: 18,
            };

            let wrong_acc = owner_acc + 1;

            Balances::make_free_balance_be(&wrong_acc, 1_000_000);

            let wrong_did = IdentityId::try_from("did:poly:wrong");
            assert!(wrong_did.is_err());

            // Entry is not added
            assert_ne!(Asset::token_details(token.name.clone()), token);
        });
    }

    #[test]
    fn valid_transfers_pass() {
        with_externalities(&mut identity_owned_by_1(), || {
            let now = Utc::now();
            <timestamp::Module<Test>>::set_timestamp(now.timestamp() as u64);

            let owner_acc = 1;
            let owner_did = IdentityId::from(1u128);
            // let owner_key = Key::try_from(owner_acc.encode()).unwrap();

            // Expected token entry
            let token = SecurityToken {
                name: vec![0x01],
                owner_did: owner_did,
                total_supply: 1_000_000,
                granularity: 1,
                decimals: 18,
            };

            Balances::make_free_balance_be(&owner_acc, 1_000_000);
            Identity::register_did(Origin::signed(owner_acc), owner_did, vec![])
                .expect("Could not create owner_did");
            // identity::Module::<Test>::do_create_investor(&owner_did)
            //    .expect("Could not make token.owner an issuer");

            let alice_acc = 2;
            let alice_did = IdentityId::from(2u128);

            Balances::make_free_balance_be(&alice_acc, 1_000_000);
            Identity::register_did(Origin::signed(alice_acc), alice_did, vec![])
                .expect("Could not create alice_did");
            // identity::Module::<Test>::do_create_investor(alice_did)
            //    .expect("Could not make token.owner an issuer");
            let bob_acc = 3;
            let bob_did = IdentityId::from(3u128);

            Balances::make_free_balance_be(&bob_acc, 1_000_000);
            Identity::register_did(Origin::signed(bob_acc), bob_did, vec![])
                .expect("Could not create bob_did");
            // identity::Module::<Test>::do_create_investor(bob_did)
            //     .expect("Could not make token.owner an issuer");
            Identity::fund_poly(Origin::signed(owner_acc), owner_did, 500_000)
                .expect("Could not add funds to DID");

            // identity::Module::<Test>::do_create_issuer(&owner_did)
            //    .expect("Could not make token.owner an issuer");

            // Issuance is successful
            assert_ok!(Asset::create_token(
                Origin::signed(owner_acc),
                owner_did,
                token.name.clone(),
                token.name.clone(),
                token.total_supply,
                true
            ));

            general_tm::Module::<Test>::add_to_whitelist(
                Origin::signed(owner_acc),
                owner_did,
                token.name.clone(),
                0,
                owner_did,
                (now - Duration::hours(1)).timestamp() as u64,
            )
            .expect("Could not configure general_tm for owner");

            general_tm::Module::<Test>::add_to_whitelist(
                Origin::signed(owner_acc),
                owner_did,
                token.name.clone(),
                0,
                alice_did,
                (now - Duration::hours(1)).timestamp() as u64,
            )
            .expect("Could not configure general_tm for alice");

            general_tm::Module::<Test>::add_to_whitelist(
                Origin::signed(owner_acc),
                owner_did,
                token.name.clone(),
                0,
                bob_did,
                (now - Duration::hours(1)).timestamp() as u64,
            )
            .expect("Could not configure general_tm for bob");

            // A correct entry is added
            assert_eq!(Asset::token_details(token.name.clone()), token);

            assert_ok!(Asset::transfer(
                Origin::signed(owner_acc),
                owner_did,
                token.name.clone(),
                alice_did,
                500
            ));
        })
    }

    #[test]
    fn checkpoints_fuzz_test() {
        println!("Starting");
        for i in 0..10 {
            // When fuzzing in local, feel free to bump this number to add more fuzz runs.
            with_externalities(&mut identity_owned_by_1(), || {
                let now = Utc::now();
                <timestamp::Module<Test>>::set_timestamp(now.timestamp() as u64);

                let owner_acc = 1;
                let owner_did = "did:poly:1".as_bytes().to_vec();

                // Expected token entry
                let token = SecurityToken {
                    name: vec![0x01],
                    owner_did: owner_did.clone(),
                    total_supply: 1_000_000,
                    granularity: 1,
                    decimals: 18,
                };

                Balances::make_free_balance_be(&owner_acc, 1_000_000);
                Identity::register_did(Origin::signed(owner_acc), owner_did.clone(), vec![])
                    .expect("Could not create owner_did");

                let alice_acc = 2;
                let alice_did = "did:poly:alice".as_bytes().to_vec();

                Balances::make_free_balance_be(&alice_acc, 1_000_000);
                Identity::register_did(Origin::signed(alice_acc), alice_did.clone(), vec![])
                    .expect("Could not create alice_did");

                // Issuance is successful
                assert_ok!(Asset::create_token(
                    Origin::signed(owner_acc),
                    owner_did.clone(),
                    token.name.clone(),
                    token.name.clone(),
                    token.total_supply,
                    true
                ));

                general_tm::Module::<Test>::add_to_whitelist(
                    Origin::signed(owner_acc),
                    owner_did.clone(),
                    token.name.clone(),
                    0,
                    owner_did.clone(),
                    (now - Duration::hours(1)).timestamp() as u64,
                )
                .expect("Could not configure general_tm for owner");

                general_tm::Module::<Test>::add_to_whitelist(
                    Origin::signed(owner_acc),
                    owner_did.clone(),
                    token.name.clone(),
                    0,
                    alice_did.clone(),
                    (now - Duration::hours(1)).timestamp() as u64,
                )
                .expect("Could not configure general_tm for alice");

                let mut owner_balance: [u128; 100] = [1_000_000; 100];
                let mut alice_balance: [u128; 100] = [0; 100];
                let mut rng = rand::thread_rng();
                for j in 1..100 {
                    let transfers = rng.gen_range(0, 10);
                    owner_balance[j] = owner_balance[j - 1];
                    alice_balance[j] = alice_balance[j - 1];
                    for _k in 0..transfers {
                        if j == 1 {
                            owner_balance[0] -= 1;
                            alice_balance[0] += 1;
                        }
                        owner_balance[j] -= 1;
                        alice_balance[j] += 1;
                        assert_ok!(Asset::transfer(
                            Origin::signed(owner_acc),
                            owner_did.clone(),
                            token.name.clone(),
                            alice_did.clone(),
                            1
                        ));
                    }
                    assert_ok!(Asset::create_checkpoint(
                        Origin::signed(owner_acc),
                        owner_did.clone(),
                        token.name.clone(),
                    ));
                    let x: u64 = u64::try_from(j).unwrap();
                    assert_eq!(
                        Asset::get_balance_at(&token.name, &owner_did, 0),
                        owner_balance[j]
                    );
                    assert_eq!(
                        Asset::get_balance_at(&token.name, &alice_did, 0),
                        alice_balance[j]
                    );
                    assert_eq!(
                        Asset::get_balance_at(&token.name, &owner_did, 1),
                        owner_balance[1]
                    );
                    assert_eq!(
                        Asset::get_balance_at(&token.name, &alice_did, 1),
                        alice_balance[1]
                    );
                    assert_eq!(
                        Asset::get_balance_at(&token.name, &owner_did, x - 1),
                        owner_balance[j - 1]
                    );
                    assert_eq!(
                        Asset::get_balance_at(&token.name, &alice_did, x - 1),
                        alice_balance[j - 1]
                    );
                    assert_eq!(
                        Asset::get_balance_at(&token.name, &owner_did, x),
                        owner_balance[j]
                    );
                    assert_eq!(
                        Asset::get_balance_at(&token.name, &alice_did, x),
                        alice_balance[j]
                    );
                    assert_eq!(
                        Asset::get_balance_at(&token.name, &owner_did, x + 1),
                        owner_balance[j]
                    );
                    assert_eq!(
                        Asset::get_balance_at(&token.name, &alice_did, x + 1),
                        alice_balance[j]
                    );
                    assert_eq!(
                        Asset::get_balance_at(&token.name, &owner_did, 1000),
                        owner_balance[j]
                    );
                    assert_eq!(
                        Asset::get_balance_at(&token.name, &alice_did, 1000),
                        alice_balance[j]
                    );
                }
            });
            println!("Instance {} done", i);
        }
        println!("Done");
    }

    /*
     *    #[test]
     *    /// This test loads up a YAML of testcases and checks each of them
     *    fn transfer_scenarios_external() {
     *        let mut yaml_path_buf = PathBuf::new();
     *        yaml_path_buf.push(env!("CARGO_MANIFEST_DIR")); // This package's root
     *        yaml_path_buf.push("tests/asset_transfers.yml");
     *
     *        println!("Loading YAML from {:?}", yaml_path_buf);
     *
     *        let yaml_string = read_to_string(yaml_path_buf.as_path())
     *            .expect("Could not load the YAML file to a string");
     *
     *        // Parse the YAML
     *        let yaml = YamlLoader::load_from_str(&yaml_string).expect("Could not parse the YAML file");
     *
     *        let yaml = &yaml[0];
     *
     *        let now = Utc::now();
     *
     *        for case in yaml["test_cases"]
     *            .as_vec()
     *            .expect("Could not reach test_cases")
     *        {
     *            println!("Case: {:#?}", case);
     *
     *            let accounts = case["named_accounts"]
     *                .as_hash()
     *                .expect("Could not view named_accounts as a hashmap");
     *
     *            let mut externalities = if let Some(identity_owner) =
     *                accounts.get(&Yaml::String("identity-owner".to_owned()))
     *            {
     *                identity_owned_by(
     *                    identity_owner["id"]
     *                        .as_i64()
     *                        .expect("Could not get identity owner's ID") as u64,
     *                )
     *            } else {
     *                system::GenesisConfig::default()
     *                    .build_storage()
     *                    .unwrap()
     *                    .0
     *                    .into()
     *            };
     *
     *            with_externalities(&mut externalities, || {
     *                // Instantiate accounts
     *                for (name, account) in accounts {
     *                    <timestamp::Module<Test>>::set_timestamp(now.timestamp() as u64);
     *                    let name = name
     *                        .as_str()
     *                        .expect("Could not take named_accounts key as string");
     *                    let id = account["id"].as_i64().expect("id is not a number") as u64;
     *                    let balance = account["balance"]
     *                        .as_i64()
     *                        .expect("balance is not a number");
     *
     *                    println!("Preparing account {}", name);
     *
     *                    Balances::make_free_balance_be(&id, balance.clone() as u128);
     *                    println!("{}: gets {} initial balance", name, balance);
     *                    if account["issuer"]
     *                        .as_bool()
     *                        .expect("Could not check if account is an issuer")
     *                    {
     *                        assert_ok!(identity::Module::<Test>::do_create_issuer(id));
     *                        println!("{}: becomes issuer", name);
     *                    }
     *                    if account["investor"]
     *                        .as_bool()
     *                        .expect("Could not check if account is an investor")
     *                    {
     *                        assert_ok!(identity::Module::<Test>::do_create_investor(id));
     *                        println!("{}: becomes investor", name);
     *                    }
     *                }
     *
     *                // Issue tokens
     *                let tokens = case["tokens"]
     *                    .as_hash()
     *                    .expect("Could not view tokens as a hashmap");
     *
     *                for (ticker, token) in tokens {
     *                    let ticker = ticker.as_str().expect("Can't parse ticker as string");
     *                    println!("Preparing token {}:", ticker);
     *
     *                    let owner = token["owner"]
     *                        .as_str()
     *                        .expect("Can't parse owner as string");
     *
     *                    let owner_id = accounts
     *                        .get(&Yaml::String(owner.to_owned()))
     *                        .expect("Can't get owner record")["id"]
     *                        .as_i64()
     *                        .expect("Can't parse owner id as i64")
     *                        as u64;
     *                    let total_supply = token["total_supply"]
     *                        .as_i64()
     *                        .expect("Can't parse the total supply as i64")
     *                        as u128;
     *
     *                    let token_struct = SecurityToken {
     *                        name: ticker.to_owned().into_bytes(),
     *                        owner: owner_id,
     *                        total_supply,
     *                        granularity: 1,
     *                        decimals: 18,
     *                    };
     *                    println!("{:#?}", token_struct);
     *
     *                    // Check that issuing succeeds/fails as expected
     *                    if token["issuance_succeeds"]
     *                        .as_bool()
     *                        .expect("Could not check if issuance should succeed")
     *                    {
     *                        assert_ok!(Asset::create_token(
     *                            Origin::signed(token_struct.owner),
     *                            token_struct.name.clone(),
     *                            token_struct.name.clone(),
     *                            token_struct.total_supply,
     *                            true
     *                        ));
     *
     *                        // Also check that the new token matches what we asked to create
     *                        assert_eq!(
     *                            Asset::token_details(token_struct.name.clone()),
     *                            token_struct
     *                        );
     *
     *                        // Check that the issuer's balance corresponds to total supply
     *                        assert_eq!(
     *                            Asset::balance_of((token_struct.name, token_struct.owner)),
     *                            token_struct.total_supply
     *                        );
     *
     *                        // Add specified whitelist entries
     *                        let whitelists = token["whitelist_entries"]
     *                            .as_vec()
     *                            .expect("Could not view token whitelist entries as vec");
     *
     *                        for wl_entry in whitelists {
     *                            let investor = wl_entry["investor"]
     *                                .as_str()
     *                                .expect("Can't parse investor as string");
     *                            let investor_id = accounts
     *                                .get(&Yaml::String(investor.to_owned()))
     *                                .expect("Can't get investor account record")["id"]
     *                                .as_i64()
     *                                .expect("Can't parse investor id as i64")
     *                                as u64;
     *
     *                            let expiry = wl_entry["expiry"]
     *                                .as_i64()
     *                                .expect("Can't parse expiry as i64");
     *
     *                            let wl_id = wl_entry["whitelist_id"]
     *                                .as_i64()
     *                                .expect("Could not parse whitelist_id as i64")
     *                                as u32;
     *
     *                            println!(
     *                                "Token {}: processing whitelist entry for {}",
     *                                ticker, investor
     *                            );
     *
     *                            general_tm::Module::<Test>::add_to_whitelist(
     *                                Origin::signed(owner_id),
     *                                ticker.to_owned().into_bytes(),
     *                                wl_id,
     *                                investor_id,
     *                                (now + Duration::hours(expiry)).timestamp() as u64,
     *                            )
     *                            .expect("Could not create whitelist entry");
     *                        }
     *                    } else {
     *                        assert!(Asset::create_token(
     *                            Origin::signed(token_struct.owner),
     *                            token_struct.name.clone(),
     *                            token_struct.name.clone(),
     *                            token_struct.total_supply,
     *                            true
     *                        )
     *                        .is_err());
     *                    }
     *                }
     *
     *                // Set up allowances
     *                let allowances = case["allowances"]
     *                    .as_vec()
     *                    .expect("Could not view allowances as a vec");
     *
     *                for allowance in allowances {
     *                    let sender = allowance["sender"]
     *                        .as_str()
     *                        .expect("Could not view sender as str");
     *                    let sender_id = case["named_accounts"][sender]["id"]
     *                        .as_i64()
     *                        .expect("Could not view sender id as i64")
     *                        as u64;
     *                    let spender = allowance["spender"]
     *                        .as_str()
     *                        .expect("Could not view spender as str");
     *                    let spender_id = case["named_accounts"][spender]["id"]
     *                        .as_i64()
     *                        .expect("Could not view sender id as i64")
     *                        as u64;
     *                    let amount = allowance["amount"]
     *                        .as_i64()
     *                        .expect("Could not view amount as i64")
     *                        as u128;
     *                    let ticker = allowance["ticker"]
     *                        .as_str()
     *                        .expect("Could not view ticker as str");
     *                    let succeeds = allowance["succeeds"]
     *                        .as_bool()
     *                        .expect("Could not determine if allowance should succeed");
     *
     *                    if succeeds {
     *                        assert_ok!(Asset::approve(
     *                            Origin::signed(sender_id),
     *                            ticker.to_owned().into_bytes(),
     *                            spender_id,
     *                            amount,
     *                        ));
     *                    } else {
     *                        assert!(Asset::approve(
     *                            Origin::signed(sender_id),
     *                            ticker.to_owned().into_bytes(),
     *                            spender_id,
     *                            amount,
     *                        )
     *                        .is_err())
     *                    }
     *                }
     *
     *                println!("Transfers:");
     *                // Perform regular transfers
     *                let transfers = case["transfers"]
     *                    .as_vec()
     *                    .expect("Could not view transfers as vec");
     *                for transfer in transfers {
     *                    let from = transfer["from"]
     *                        .as_str()
     *                        .expect("Could not view from as str");
     *                    let from_id = case["named_accounts"][from]["id"]
     *                        .as_i64()
     *                        .expect("Could not view from_id as i64")
     *                        as u64;
     *                    let to = transfer["to"].as_str().expect("Could not view to as str");
     *                    let to_id = case["named_accounts"][to]["id"]
     *                        .as_i64()
     *                        .expect("Could not view to_id as i64")
     *                        as u64;
     *                    let amount = transfer["amount"]
     *                        .as_i64()
     *                        .expect("Could not view amount as i64")
     *                        as u128;
     *                    let ticker = transfer["ticker"]
     *                        .as_str()
     *                        .expect("Coule not view ticker as str")
     *                        .to_owned();
     *                    let succeeds = transfer["succeeds"]
     *                        .as_bool()
     *                        .expect("Could not view succeeds as bool");
     *
     *                    println!("{} of token {} from {} to {}", amount, ticker, from, to);
     *                    let ticker = ticker.into_bytes();
     *
     *                    // Get sender's investor data
     *                    let investor_data = <InvestorList<Test>>::get(from_id);
     *
     *                    println!("{}'s investor data: {:#?}", from, investor_data);
     *
     *                    if succeeds {
     *                        assert_ok!(Asset::transfer(
     *                            Origin::signed(from_id),
     *                            ticker,
     *                            to_id,
     *                            amount
     *                        ));
     *                    } else {
     *                        assert!(
     *                            Asset::transfer(Origin::signed(from_id), ticker, to_id, amount)
     *                                .is_err()
     *                        );
     *                    }
     *                }
     *
     *                println!("Approval-based transfers:");
     *                // Perform allowance transfers
     *                let transfer_froms = case["transfer_froms"]
     *                    .as_vec()
     *                    .expect("Could not view transfer_froms as vec");
     *                for transfer_from in transfer_froms {
     *                    let from = transfer_from["from"]
     *                        .as_str()
     *                        .expect("Could not view from as str");
     *                    let from_id = case["named_accounts"][from]["id"]
     *                        .as_i64()
     *                        .expect("Could not view from_id as i64")
     *                        as u64;
     *                    let spender = transfer_from["spender"]
     *                        .as_str()
     *                        .expect("Could not view spender as str");
     *                    let spender_id = case["named_accounts"][spender]["id"]
     *                        .as_i64()
     *                        .expect("Could not view spender_id as i64")
     *                        as u64;
     *                    let to = transfer_from["to"]
     *                        .as_str()
     *                        .expect("Could not view to as str");
     *                    let to_id = case["named_accounts"][to]["id"]
     *                        .as_i64()
     *                        .expect("Could not view to_id as i64")
     *                        as u64;
     *                    let amount = transfer_from["amount"]
     *                        .as_i64()
     *                        .expect("Could not view amount as i64")
     *                        as u128;
     *                    let ticker = transfer_from["ticker"]
     *                        .as_str()
     *                        .expect("Coule not view ticker as str")
     *                        .to_owned();
     *                    let succeeds = transfer_from["succeeds"]
     *                        .as_bool()
     *                        .expect("Could not view succeeds as bool");
     *
     *                    println!(
     *                        "{} of token {} from {} to {} spent by {}",
     *                        amount, ticker, from, to, spender
     *                    );
     *                    let ticker = ticker.into_bytes();
     *
     *                    // Get sender's investor data
     *                    let investor_data = <InvestorList<Test>>::get(spender_id);
     *
     *                    println!("{}'s investor data: {:#?}", from, investor_data);
     *
     *                    if succeeds {
     *                        assert_ok!(Asset::transfer_from(
     *                            Origin::signed(spender_id),
     *                            ticker,
     *                            from_id,
     *                            to_id,
     *                            amount
     *                        ));
     *                    } else {
     *                        assert!(Asset::transfer_from(
     *                            Origin::signed(from_id),
     *                            ticker,
     *                            from_id,
     *                            to_id,
     *                            amount
     *                        )
     *                        .is_err());
     *                    }
     *                }
     *            });
     *        }
     *    }
     */
}<|MERGE_RESOLUTION|>--- conflicted
+++ resolved
@@ -63,15 +63,9 @@
         // Total supply of the token at the checkpoint
         pub CheckpointTotalSupply get(total_supply_at): map (Vec<u8>, u64) => T::TokenBalance;
         // Balance of a DID at a checkpoint; (ticker, DID, checkpoint ID)
-<<<<<<< HEAD
-        CheckpointBalance get(balance_at_checkpoint): map (Vec<u8>, Vec<u8>, u64) => T::TokenBalance;
+        CheckpointBalance get(balance_at_checkpoint): map (Vec<u8>, IdentityId, u64) => T::TokenBalance;
         // Last checkpoint updated for a DID's balance; (ticker, DID) -> List of checkpoints where user balance changed
-        UserCheckpoints get(user_checkpoints): map (Vec<u8>, Vec<u8>) => Vec<u64>;
-=======
-        CheckpointBalance get(balance_at_checkpoint): map (Vec<u8>, IdentityId, u32) => Option<T::TokenBalance>;
-        // Last checkpoint updated for a DID's balance; (ticker, DID) -> last checkpoint ID
-        LatestUserCheckpoint get(latest_user_checkpoint): map (Vec<u8>, IdentityId) => u32;
->>>>>>> 0a2778c1
+        UserCheckpoints get(user_checkpoints): map (Vec<u8>, IdentityId) => Vec<u64>;
         // The documents attached to the tokens
         // (ticker, document name) -> (URI, document hash)
         Documents get(documents): map (Vec<u8>, Vec<u8>) => (Vec<u8>, Vec<u8>, T::Moment);
@@ -321,19 +315,7 @@
             Self::_create_checkpoint(&ticker)
         }
 
-<<<<<<< HEAD
-        pub fn issue(origin, did: Vec<u8>, ticker: Vec<u8>, to_did: Vec<u8>, value: T::TokenBalance, _data: Vec<u8>) -> Result {
-=======
-        // called by issuer to create checkpoints
-        pub fn balance_at(_origin, ticker: Vec<u8>, owner_did: IdentityId, checkpoint: u32) -> Result {
-            let upper_ticker = utils::bytes_to_upper(&ticker);
-            let balance = Self::get_balance_at(&upper_ticker, owner_did, checkpoint);
-            Self::deposit_event(RawEvent::BalanceAt(upper_ticker, owner_did, checkpoint, balance));
-            Ok(())
-        }
-
         pub fn issue(origin, did: IdentityId, ticker: Vec<u8>, to_did: IdentityId, value: T::TokenBalance, _data: Vec<u8>) -> Result {
->>>>>>> 0a2778c1
             let upper_ticker = utils::bytes_to_upper(&ticker);
             let sender = ensure_signed(origin)?;
 
@@ -372,13 +354,8 @@
                     "Invalid granularity"
                 );
 
-<<<<<<< HEAD
                 current_balances.push(Self::balance_of((ticker.clone(), investor_dids[i].clone())));
                 updated_balances.push(current_balances[i]
-=======
-                let current_balance = Self::balance_of((ticker.clone(), investor_dids[i]));
-                updated_balances.push(current_balance
->>>>>>> 0a2778c1
                     .checked_add(&values[i])
                     .ok_or("overflow in calculating balance")?);
 
@@ -394,11 +371,7 @@
 
             // After checks are ensured introduce side effects
             for i in 0..investor_dids.len() {
-<<<<<<< HEAD
                 Self::_update_checkpoint(&ticker, &investor_dids[i], current_balances[i]);
-=======
-                Self::_update_checkpoint(&ticker, investor_dids[i], updated_balances[i]);
->>>>>>> 0a2778c1
 
                 <BalanceOf<T>>::insert((ticker.clone(), investor_dids[i]), updated_balances[i]);
 
@@ -631,14 +604,7 @@
             Transfer(Vec<u8>, IdentityId, IdentityId, Balance),
             // event when an approval is made
             // ticker, owner DID, spender DID, value
-<<<<<<< HEAD
-            Approval(Vec<u8>, Vec<u8>, Vec<u8>, Balance),
-=======
             Approval(Vec<u8>, IdentityId, IdentityId, Balance),
-            // event - used for testing in the absence of custom getters
-            // ticker, owner DID, checkpoint, balance
-            BalanceAt(Vec<u8>, IdentityId, u32, Balance),
->>>>>>> 0a2778c1
 
             // ticker, beneficiary DID, value
             Issued(Vec<u8>, IdentityId, Balance),
@@ -740,11 +706,7 @@
         Self::token_details(upper_ticker).total_supply
     }
 
-<<<<<<< HEAD
-    pub fn get_balance_at(ticker: &Vec<u8>, did: &Vec<u8>, at: u64) -> T::TokenBalance {
-=======
-    pub fn get_balance_at(ticker: &Vec<u8>, did: IdentityId, mut at: u32) -> T::TokenBalance {
->>>>>>> 0a2778c1
+    pub fn get_balance_at(ticker: &Vec<u8>, did: IdentityId, at: u64) -> T::TokenBalance {
         let upper_ticker = utils::bytes_to_upper(ticker);
         let ticker_did = (upper_ticker.clone(), did.clone());
         if !<TotalCheckpoints>::exists(upper_ticker.clone()) ||
@@ -776,7 +738,6 @@
         return Self::balance_of(&ticker_did);
     }
 
-<<<<<<< HEAD
     fn find_ceiling(arr: &Vec<u64>, key: u64) -> u64 {
         // This function assumes that key <= last element of the array,
         // the array consists of unique sorted elements,
@@ -795,18 +756,6 @@
                 start = mid + 1;
             } else {
                 end = mid;
-=======
-        let ticker_did = (upper_ticker.clone(), did);
-        if <LatestUserCheckpoint>::exists(&ticker_did) {
-            let latest_checkpoint = Self::latest_user_checkpoint(&ticker_did);
-            if at <= latest_checkpoint {
-                while at > 0u32 {
-                    match Self::balance_at_checkpoint((upper_ticker.clone(), did, at)) {
-                        Some(x) => return x,
-                        None => at -= 1,
-                    }
-                }
->>>>>>> 0a2778c1
             }
             mid = (start + end) / 2;
         }
@@ -899,13 +848,9 @@
             let ticker_user_did_checkpont = (ticker.clone(), user_did, checkpoint_count);
             if !<CheckpointBalance<T>>::exists(&ticker_user_did_checkpont) {
                 <CheckpointBalance<T>>::insert(&ticker_user_did_checkpont, user_balance);
-<<<<<<< HEAD
                 <UserCheckpoints>::mutate((ticker.clone(), user_did.clone()), |user_checkpoints| {
                     user_checkpoints.push(checkpoint_count);
                 });
-=======
-                <LatestUserCheckpoint>::insert((ticker.clone(), user_did), checkpoint_count);
->>>>>>> 0a2778c1
             }
         }
     }
@@ -964,12 +909,8 @@
 mod tests {
     use super::*;
     use crate::{exemption, identity};
-<<<<<<< HEAD
-    use primitives::Key;
     use rand::Rng;
-=======
     use primitives::{IdentityId, Key};
->>>>>>> 0a2778c1
 
     use chrono::{prelude::*, Duration};
     use lazy_static::lazy_static;
