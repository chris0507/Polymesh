use crate::asset::AssetTrait;
use crate::constants::*;
use crate::exemption;
use crate::identity;
use crate::utils;

use codec::Encode;
use core::result::Result as StdResult;
use rstd::prelude::*;
use sr_primitives::traits::{CheckedAdd, CheckedDiv, CheckedMul};
use srml_support::{decl_event, decl_module, decl_storage, dispatch::Result, ensure};
use system::{self, ensure_signed};

/// The module's configuration trait.
pub trait Trait: system::Trait + utils::Trait + exemption::Trait {
    /// The overarching event type.
    type Event: From<Event<Self>> + Into<<Self as system::Trait>::Event>;
}

decl_event!(
    pub enum Event<T>
    where
        Balance = <T as utils::Trait>::TokenBalance,
    {
        TogglePercentageRestriction(Vec<u8>, u16, bool),
        DoSomething(Balance),
    }
);

decl_storage! {
    trait Store for Module<T: Trait> as PercentageTM {
        MaximumPercentageEnabledForToken get(maximum_percentage_enabled_for_token): map Vec<u8> => u16;
    }
}

decl_module! {
    /// The module declaration.
    pub struct Module<T: Trait> for enum Call where origin: T::Origin {
        // Initializing events
        // this is needed only if you are using events in your module
        fn deposit_event() = default;

        fn toggle_maximum_percentage_restriction(origin, did: Vec<u8>, _ticker: Vec<u8>, max_percentage: u16) -> Result  {
            let upper_ticker = utils::bytes_to_upper(_ticker.as_slice());
            let sender = ensure_signed(origin)?;

            // Check that sender is allowed to act on behalf of `did`
            ensure!(<identity::Module<T>>::is_signing_key(&did, &sender.encode()), "sender must be a signing key for DID");

            ensure!(Self::is_owner(&upper_ticker, &did),"Sender DID must be the token owner");
            // if max_percentage == 0 then it means we are disallowing the percentage transfer restriction to that ticker.

            //PABLO: TODO: Move all the max % logic to a new module and call that one instead of holding all the different logics in just one module.
            //SATYAM: TODO: Add the decimal restriction
            <MaximumPercentageEnabledForToken>::insert(&upper_ticker, max_percentage);
            // Emit an event with values (Ticker of asset, max percentage, restriction enabled or not)
            Self::deposit_event(RawEvent::TogglePercentageRestriction(upper_ticker, max_percentage, max_percentage != 0));

            if max_percentage != 0 {
                sr_primitives::print("Maximum percentage restriction enabled!");
            } else {
                sr_primitives::print("Maximum percentage restriction disabled!");
            }

            Ok(())
        }

    }
}

impl<T: Trait> Module<T> {
    pub fn is_owner(ticker: &Vec<u8>, sender_did: &Vec<u8>) -> bool {
        let upper_ticker = utils::bytes_to_upper(ticker);
        T::Asset::is_owner(&upper_ticker, sender_did)
    }

    // Transfer restriction verification logic
    pub fn verify_restriction(
<<<<<<< HEAD
        ticker: &[u8],
        _from_did: &Vec<u8>,
        to_did: &Vec<u8>,
        value: T::TokenBalance,
    ) -> Result {
        let upper_ticker = utils::bytes_to_upper(ticker);
        let max_percentage = Self::maximum_percentage_enabled_for_token(&upper_ticker);
=======
        ticker: Vec<u8>,
        from_did: Vec<u8>,
        to_did: Vec<u8>,
        value: T::TokenBalance,
    ) -> StdResult<u8, &'static str> {
        let ticker = utils::bytes_to_upper(ticker.as_slice());
        let max_percentage = Self::maximum_percentage_enabled_for_token(ticker.clone());
>>>>>>> e433fdb2
        // check whether the to address is in the exemption list or not
        // 2 refers to percentageTM
        // TODO: Mould the integer into the module identity
        let is_exempted = <exemption::Module<T>>::is_exempted(&upper_ticker, 2, to_did.clone());
        if max_percentage != 0 && !is_exempted {
            let new_balance = (T::Asset::balance(&upper_ticker, to_did.clone()))
                .checked_add(&value)
                .ok_or("Balance of to will get overflow")?;
            let total_supply = T::Asset::total_supply(&upper_ticker);

            let percentage_balance = (new_balance
                .checked_mul(&(<T as utils::Trait>::as_tb((10 as u128).pow(18))))
                .ok_or("unsafe multiplication")?)
            .checked_div(&total_supply)
            .ok_or("unsafe division")?;

            let allowed_token_amount = (<T as utils::Trait>::as_tb(max_percentage as u128))
                .checked_mul(&(<T as utils::Trait>::as_tb((10 as u128).pow(16))))
                .ok_or("unsafe percentage multiplication")?;

            if percentage_balance > allowed_token_amount {
                sr_primitives::print(
                    "It is failing because it is not validating the PercentageTM restrictions",
                );
                return Ok(APP_FUNDS_LIMIT_REACHED);
            }
        }
        sr_primitives::print("It is passing thorugh the PercentageTM");
        Ok(ERC1400_TRANSFER_SUCCESS)
    }
}

/// tests for this module
#[cfg(test)]
mod tests {
    // use super::*;

    // use crate::asset::SecurityToken;
    // use lazy_static::lazy_static;
    // use substrate_primitives::{Blake2Hasher, H256};
    // use sr_io::with_externalities;
    // use sr_primitives::{
    //     testing::{Digest, DigestItem, Header},
    //     traits::{BlakeTwo256, IdentityLookup},
    //     BuildStorage,
    // };
    // use srml_support::{assert_noop, assert_ok, impl_outer_origin};

    // use std::{
    //     collections::HashMap,
    //     sync::{Arc, Mutex},
    // };

    // impl_outer_origin! {
    //     pub enum Origin for Test {}
    // }

    // For testing the module, we construct most of a mock runtime. This means
    // first constructing a configuration type (`Test`) which `impl`s each of the
    // configuration traits of modules we want to use.
    // #[derive(Clone, Eq, PartialEq)]
    // pub struct Test;

    // impl system::Trait for Test {
    //     type Origin = Origin;
    //     type Index = u64;
    //     type BlockNumber = u64;
    //     type Hash = H256;
    //     type Hashing = BlakeTwo256;
    //     type Digest = H256;
    //     type AccountId = u64;
    //     type Lookup = IdentityLookup<Self::AccountId>;
    //     type Header = Header;
    //     type Event = ();
    //     type Log = DigestItem;
    // }

    // impl Trait for Test {
    //     type Event = ();
    //     type OnFreeBalanceZero = ();
    //     type OnNewAccount = ();
    //     type TransactionPayment = ();
    //     type TransferPayment = ();
    // }

    // impl utils::Trait for Test {
    //     type TokenBalance = u128;
    // }

    // impl timestamp::Trait for Test {
    //     type Moment = u64;
    //     type OnTimestampSet = ();
    // }

    // impl asset::HasOwner<<Test as system::Trait>::AccountId> for Module<Test> {
    //     fn is_owner(_ticker: Vec<u8>, sender: <Test as system::Trait>::AccountId) -> bool {
    //         if let Some(token) = TOKEN_MAP.lock().unwrap().get(&_ticker) {
    //             token.owner == sender
    //         } else {
    //             false
    //         }
    //     }
    // }

    // impl Trait for Test {
    //     type Event = ();
    //     type Asset = Module<Test>;
    // }
    // // This function basically just builds a genesis storage key/value store according to
    // // our desired mockup.
    // fn new_test_ext() -> sr_io::TestExternalities<Blake2Hasher> {
    //     system::GenesisConfig::default()
    //         .build_storage()
    //         .unwrap()
    //         .0
    //         .into()
    // }
    //type PercentageTM = Module<Test>;

    // lazy_static! {
    //     static ref TOKEN_MAP: Arc<
    //         Mutex<
    //             HashMap<
    //                 Vec<u8>,
    //                 SecurityToken<
    //                     <Test as utils::Trait>::TokenBalance,
    //                     <Test as system::Trait>::AccountId,
    //                 >,
    //             >,
    //         >,
    //     > = Arc::new(Mutex::new(HashMap::new()));
    //     /// Because Rust's Mutex is not recursive a second symbolic lock is necessary
    //     static ref TOKEN_MAP_OUTER_LOCK: Arc<Mutex<()>> = Arc::new(Mutex::new(()));
    // }

    // #[test]
    // fn discards_non_owners() {
    //     with_externalities(&mut new_test_ext(), || {
    //         let ticker = vec![0x01];

    //         // We need the lock to exist till assertions are done
    //         let outer = TOKEN_MAP_OUTER_LOCK.lock().unwrap();

    //         // Prepare a token entry with mismatched owner
    //         *TOKEN_MAP.lock().unwrap() = {
    //             let mut map = HashMap::new();
    //             let token = SecurityToken {
    //                 name: ticker.clone(),
    //                 owner: 1337,
    //                 total_supply: 1_000_000,
    //             };
    //             map.insert(ticker.clone(), token);
    //             map
    //         };

    //         // But look up against 1
    //         assert_noop!(
    //             PercentageTM::toggle_maximum_percentage_restriction(
    //                 Origin::signed(1),
    //                 ticker,
    //                 true,
    //                 15
    //             ),
    //             "Sender must be the token owner"
    //         );
    //         drop(outer);
    //     });
    // }

    // #[test]
    // fn accepts_real_owners() {
    //     with_externalities(&mut new_test_ext(), || {
    //         let ticker = vec![0x01];
    //         let matching_owner = 1;

    //         // We need the lock to exist till assertions are done
    //         let outer = TOKEN_MAP_OUTER_LOCK.lock().unwrap();

    //         *TOKEN_MAP.lock().unwrap() = {
    //             let mut map = HashMap::new();
    //             let token = SecurityToken {
    //                 name: ticker.clone(),
    //                 owner: matching_owner,
    //                 total_supply: 1_000_000,
    //             };
    //             map.insert(ticker.clone(), token);
    //             map
    //         };

    //         assert_ok!(PercentageTM::toggle_maximum_percentage_restriction(
    //             Origin::signed(matching_owner),
    //             ticker.clone(),
    //             true,
    //             15
    //         ));
    //         assert_eq!(
    //             PercentageTM::maximum_percentage_enabled_for_token(ticker.clone()),
    //             (true, 15)
    //         );
    //         drop(outer);
    //     });
    // }
}<|MERGE_RESOLUTION|>--- conflicted
+++ resolved
@@ -76,23 +76,13 @@
 
     // Transfer restriction verification logic
     pub fn verify_restriction(
-<<<<<<< HEAD
         ticker: &[u8],
         _from_did: &Vec<u8>,
         to_did: &Vec<u8>,
         value: T::TokenBalance,
-    ) -> Result {
+    ) -> StdResult<u8, &'static str> {
         let upper_ticker = utils::bytes_to_upper(ticker);
         let max_percentage = Self::maximum_percentage_enabled_for_token(&upper_ticker);
-=======
-        ticker: Vec<u8>,
-        from_did: Vec<u8>,
-        to_did: Vec<u8>,
-        value: T::TokenBalance,
-    ) -> StdResult<u8, &'static str> {
-        let ticker = utils::bytes_to_upper(ticker.as_slice());
-        let max_percentage = Self::maximum_percentage_enabled_for_token(ticker.clone());
->>>>>>> e433fdb2
         // check whether the to address is in the exemption list or not
         // 2 refers to percentageTM
         // TODO: Mould the integer into the module identity
