--- conflicted
+++ resolved
@@ -436,12 +436,9 @@
 
         //Increase total suply
         let mut token = Self::token_details(ticker.clone());
-<<<<<<< HEAD
-        token.total_supply = token.total_supply
-=======
+
         token.total_supply = token
             .total_supply
->>>>>>> 37961f0d
             .checked_add(&value)
             .ok_or("overflow in calculating balance")?;
 
