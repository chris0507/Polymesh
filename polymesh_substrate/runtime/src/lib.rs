--- conflicted
+++ resolved
@@ -341,45 +341,41 @@
 }
 
 construct_runtime!(
-	pub enum Runtime with Log(InternalLog: DigestItem<Hash, AuthorityId, AuthoritySignature>) where
-		Block = Block,
-		NodeBlock = opaque::Block,
-		UncheckedExtrinsic = UncheckedExtrinsic
-	{
-		System: system::{default, Log(ChangesTrieRoot)},
-		Timestamp: timestamp::{Module, Call, Storage, Config<T>, Inherent},
-		Consensus: consensus::{Module, Call, Storage, Config<T>, Log(AuthoritiesChange), Inherent},
-		Aura: aura::{Module, Inherent(Timestamp)},
-		Indices: indices,
-		Balances: balances,
-		Sudo: sudo,
-		// Used for the module template in `./template.rs`
-		TemplateModule: template::{Module, Call, Storage, Event<T>},
+    pub enum Runtime with Log(InternalLog: DigestItem<Hash, AuthorityId, AuthoritySignature>) where
+        Block = Block,
+        NodeBlock = opaque::Block,
+        UncheckedExtrinsic = UncheckedExtrinsic
+    {
+        System: system::{default, Log(ChangesTrieRoot)},
+        Timestamp: timestamp::{Module, Call, Storage, Config<T>, Inherent},
+        Consensus: consensus::{Module, Call, Storage, Config<T>, Log(AuthoritiesChange), Inherent},
+        Aura: aura::{Module, Inherent(Timestamp)},
+        Indices: indices,
+        Balances: balances,
+        Sudo: sudo,
+        // Used for the module template in `./template.rs`
+        TemplateModule: template::{Module, Call, Storage, Event<T>},
         Asset: asset::{Module, Call, Storage, Config<T>, Event<T>},
         Utils: utils::{Module, Call, Storage},
-		// Tm: tm::{Module, Call, Storage},
+        // Tm: tm::{Module, Call, Storage},
         Organisation: organisation::{Module, Call, Storage, Event<T>},
         Jurisdiction: jurisdiction::{Module, Call, Storage, Event<T>},
         Identity: identity::{Module, Call, Storage, Event<T>, Config<T>},
         GeneralTM: general_tm::{Module, Call, Storage, Event<T>},
         STOCapped: sto_capped::{Module, Call, Storage, Event<T>},
         PercentageTM: percentage_tm::{Module, Call, Storage, Event<T>},
-<<<<<<< HEAD
         Session: session,
-		Staking: staking::{default, OfflineWorker},
-		Democracy: democracy,
-		Council: council::{Module, Call, Storage, Event<T>},
-		CouncilVoting: council_voting,
-		CouncilMotions: council_motions::{Module, Call, Storage, Event<T>, Origin},
-		CouncilSeats: council_seats::{Config<T>},
-		FinalityTracker: finality_tracker::{Module, Call, Inherent},
-		Grandpa: grandpa::{Module, Call, Storage, Config<T>, Log(), Event<T>},
-		Treasury: treasury,
-=======
+        Staking: staking::{default, OfflineWorker},
+        Democracy: democracy,
+        Council: council::{Module, Call, Storage, Event<T>},
+        CouncilVoting: council_voting,
+        CouncilMotions: council_motions::{Module, Call, Storage, Event<T>, Origin},
+        CouncilSeats: council_seats::{Config<T>},
+        FinalityTracker: finality_tracker::{Module, Call, Inherent},
+        Grandpa: grandpa::{Module, Call, Storage, Config<T>, Log(), Event<T>},
+        Treasury: treasury,
         ERC20: erc20::{Module, Call, Storage, Event<T>, Config<T>},
-
->>>>>>> 4ee47874
-	}
+    }
 );
 
 /// The type used as a helper for interpreting the sender of transactions.
