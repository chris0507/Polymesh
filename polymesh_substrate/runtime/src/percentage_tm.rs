--- conflicted
+++ resolved
@@ -137,171 +137,6 @@
     // For testing the module, we construct most of a mock runtime. This means
     // first constructing a configuration type (`Test`) which `impl`s each of the
     // configuration traits of modules we want to use.
-<<<<<<< HEAD
-    #[derive(Clone, Eq, PartialEq)]
-    pub struct Test;
-
-    impl system::Trait for Test {
-        type Origin = Origin;
-        type Index = u64;
-        type BlockNumber = u64;
-        type Hash = H256;
-        type Hashing = BlakeTwo256;
-        type Digest = Digest;
-        type AccountId = u64;
-        type Lookup = IdentityLookup<Self::AccountId>;
-        type Header = Header;
-        type Event = ();
-        type Log = DigestItem;
-    }
-
-    impl balances::Trait for Test {
-        type Balance = u128;
-        type DustRemoval = ();
-        type Event = ();
-        type OnFreeBalanceZero = ();
-        type OnNewAccount = ();
-        type TransactionPayment = ();
-        type TransferPayment = ();
-    }
-
-    impl utils::Trait for Test {
-        type TokenBalance = u128;
-        fn as_u128(v: Self::TokenBalance) -> u128 {
-            v
-        }
-        fn as_tb(v: u128) -> Self::TokenBalance {
-            v
-        }
-    }
-
-    impl timestamp::Trait for Test {
-        type Moment = u64;
-        type OnTimestampSet = ();
-    }
-
-    impl asset::AssetTrait<<Test as system::Trait>::AccountId, <Test as utils::Trait>::TokenBalance>
-        for Module<Test>
-    {
-        fn is_owner(_ticker: Vec<u8>, sender: <Test as system::Trait>::AccountId) -> bool {
-            if let Some(token) = TOKEN_MAP.lock().unwrap().get(&_ticker) {
-                token.owner == sender
-            } else {
-                false
-            }
-        }
-        fn _mint_from_sto(
-            _ticker: Vec<u8>,
-            _sender: <Test as system::Trait>::AccountId,
-            _tokens_purchased: <Test as utils::Trait>::TokenBalance,
-        ) -> Result {
-            Err("_mint_from_sto() was not expected to be used in this test!")
-        }
-    }
-
-    impl Trait for Test {
-        type Event = ();
-        type Asset = Module<Test>;
-    }
-    // This function basically just builds a genesis storage key/value store according to
-    // our desired mockup.
-    fn new_test_ext() -> runtime_io::TestExternalities<Blake2Hasher> {
-        system::GenesisConfig::<Test>::default()
-            .build_storage()
-            .unwrap()
-            .0
-            .into()
-    }
-    type PercentageTM = Module<Test>;
-
-    lazy_static! {
-        static ref TOKEN_MAP: Arc<
-            Mutex<
-            HashMap<
-            Vec<u8>,
-            SecurityToken<
-                <Test as utils::Trait>::TokenBalance,
-                <Test as system::Trait>::AccountId,
-                >,
-                >,
-                >,
-                > = Arc::new(Mutex::new(HashMap::new()));
-        /// Because Rust's Mutex is not recursive a second symbolic lock is necessary
-        static ref TOKEN_MAP_OUTER_LOCK: Arc<Mutex<()>> = Arc::new(Mutex::new(()));
-    }
-
-    #[test]
-    fn discards_non_owners() {
-        with_externalities(&mut new_test_ext(), || {
-            let ticker = vec![0x01];
-
-            // We need the lock to exist till assertions are done
-            let outer = TOKEN_MAP_OUTER_LOCK.lock().unwrap();
-
-            // Prepare a token entry with mismatched owner
-            *TOKEN_MAP.lock().unwrap() = {
-                let mut map = HashMap::new();
-                let token = SecurityToken {
-                    name: ticker.clone(),
-                    owner: 1337,
-                    total_supply: 1_000_000,
-                    granularity: 1,
-                    decimals: 18,
-                };
-                map.insert(ticker.clone(), token);
-                map
-            };
-
-            // But look up against 1
-            assert_noop!(
-                PercentageTM::toggle_maximum_percentage_restriction(
-                    Origin::signed(1),
-                    ticker,
-                    true,
-                    15
-                ),
-                "Sender must be the token owner"
-            );
-            drop(outer);
-        });
-    }
-
-    #[test]
-    fn accepts_real_owners() {
-        with_externalities(&mut new_test_ext(), || {
-            let ticker = vec![0x01];
-            let matching_owner = 1;
-
-            // We need the lock to exist till assertions are done
-            let outer = TOKEN_MAP_OUTER_LOCK.lock().unwrap();
-
-            *TOKEN_MAP.lock().unwrap() = {
-                let mut map = HashMap::new();
-                let token = SecurityToken {
-                    name: ticker.clone(),
-                    owner: matching_owner,
-                    total_supply: 1_000_000,
-                    granularity: 1,
-                    decimals: 18,
-                };
-                map.insert(ticker.clone(), token);
-                map
-            };
-
-            assert_ok!(PercentageTM::toggle_maximum_percentage_restriction(
-                Origin::signed(matching_owner),
-                ticker.clone(),
-                true,
-                15
-            ));
-            assert_eq!(
-                PercentageTM::maximum_percentage_enabled_for_token(ticker.clone()),
-                (true, 15)
-            );
-            drop(outer);
-        });
-    }
-=======
     // #[derive(Clone, Eq, PartialEq)]
     // pub struct Test;
 
@@ -444,5 +279,4 @@
     //         drop(outer);
     //     });
     // }
->>>>>>> af5b8608
 }