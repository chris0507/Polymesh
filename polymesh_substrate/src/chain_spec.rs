use primitives::{ed25519, sr25519, Pair};
use node_template_runtime::{
	AccountId, GenesisConfig, ConsensusConfig, TimestampConfig, BalancesConfig,
<<<<<<< HEAD
	SudoConfig, IndicesConfig, AssetConfig,
=======
	SudoConfig, IndicesConfig, AssetConfig, IdentityConfig
>>>>>>> f0d38c9e
};
use substrate_service;

use ed25519::Public as AuthorityId;

// Note this is the URL for the telemetry server
//const STAGING_TELEMETRY_URL: &str = "wss://telemetry.polkadot.io/submit/";

/// Specialized `ChainSpec`. This is a specialization of the general Substrate ChainSpec type.
pub type ChainSpec = substrate_service::ChainSpec<GenesisConfig>;

/// The chain specification option. This is expected to come in from the CLI and
/// is little more than one of a number of alternatives which can easily be converted
/// from a string (`--chain=...`) into a `ChainSpec`.
#[derive(Clone, Debug)]
pub enum Alternative {
	/// Whatever the current runtime is, with just Alice as an auth.
	Development,
	/// Whatever the current runtime is, with simple Alice/Bob auths.
	LocalTestnet,
}

fn authority_key(s: &str) -> AuthorityId {
	ed25519::Pair::from_string(&format!("//{}", s), None)
		.expect("static values are valid; qed")
		.public()
}

fn account_key(s: &str) -> AccountId {
	sr25519::Pair::from_string(&format!("//{}", s), None)
		.expect("static values are valid; qed")
		.public()
}

impl Alternative {
	/// Get an actual chain config from one of the alternatives.
	pub(crate) fn load(self) -> Result<ChainSpec, String> {
		Ok(match self {
			Alternative::Development => ChainSpec::from_genesis(
				"Development",
				"dev",
				|| testnet_genesis(vec![
					authority_key("Alice")
				], vec![
					account_key("Alice"),
                    account_key("Dave")
				],
					account_key("Alice")
				),
				vec![],
				None,
				None,
				None,
				None
			),
			Alternative::LocalTestnet => ChainSpec::from_genesis(
				"Local Testnet",
				"local_testnet",
				|| testnet_genesis(vec![
					authority_key("Alice"),
					authority_key("Bob"),
				], vec![
					account_key("Alice"),
					account_key("Bob"),
					account_key("Charlie"),
					account_key("Dave"),
					account_key("Eve"),
					account_key("Ferdie"),
				],
					account_key("Alice"),
				),
				vec![],
				None,
				None,
				None,
				None
			),
		})
	}

	pub(crate) fn from(s: &str) -> Option<Self> {
		match s {
			"dev" => Some(Alternative::Development),
			"" | "local" => Some(Alternative::LocalTestnet),
			_ => None,
		}
	}
}

fn testnet_genesis(initial_authorities: Vec<AuthorityId>, endowed_accounts: Vec<AccountId>, root_key: AccountId) -> GenesisConfig {
	GenesisConfig {
		consensus: Some(ConsensusConfig {
			code: include_bytes!("../runtime/wasm/target/wasm32-unknown-unknown/release/node_template_runtime_wasm.compact.wasm").to_vec(),
			authorities: initial_authorities.clone(),
		}),
		system: None,
		timestamp: Some(TimestampConfig {
			minimum_period: 5, // 10 second block time.
		}),
		indices: Some(IndicesConfig {
			ids: endowed_accounts.clone(),
		}),
		asset: Some(AssetConfig {
			asset_creation_fee: 250,
		}),
		balances: Some(BalancesConfig {
			transaction_base_fee: 1,
			transaction_byte_fee: 0,
			existential_deposit: 500,
			transfer_fee: 0,
			creation_fee: 0,
			balances: endowed_accounts.iter().cloned().map(|k|(k, 10000)).collect(),
			vesting: vec![],
		}),
		sudo: Some(SudoConfig {
			key: root_key,
		}),
        asset: Some(AssetConfig {
			fee_collector: account_key("Dave"),
		}),
        identity: Some(IdentityConfig {
			owner: account_key("Dave"),
		})
	}
}<|MERGE_RESOLUTION|>--- conflicted
+++ resolved
@@ -1,11 +1,7 @@
 use primitives::{ed25519, sr25519, Pair};
 use node_template_runtime::{
 	AccountId, GenesisConfig, ConsensusConfig, TimestampConfig, BalancesConfig,
-<<<<<<< HEAD
-	SudoConfig, IndicesConfig, AssetConfig,
-=======
 	SudoConfig, IndicesConfig, AssetConfig, IdentityConfig
->>>>>>> f0d38c9e
 };
 use substrate_service;
 
@@ -110,6 +106,7 @@
 		}),
 		asset: Some(AssetConfig {
 			asset_creation_fee: 250,
+			fee_collector: account_key("Dave"),
 		}),
 		balances: Some(BalancesConfig {
 			transaction_base_fee: 1,
@@ -123,9 +120,6 @@
 		sudo: Some(SudoConfig {
 			key: root_key,
 		}),
-        asset: Some(AssetConfig {
-			fee_collector: account_key("Dave"),
-		}),
         identity: Some(IdentityConfig {
 			owner: account_key("Dave"),
 		})
